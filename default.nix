{ system ? builtins.currentSystem
, profiling ? false
, iosSdkVersion ? "10.2"
, config ? {}
, reflex-platform-func ? import ./dep/reflex-platform
}:
let
  reflex-platform = getReflexPlatform system;
  inherit (reflex-platform) hackGet nixpkgs;
  pkgs = nixpkgs;

  inherit (import dep/gitignore.nix { inherit (nixpkgs) lib; }) gitignoreSource;

  cleanSource = src:
    # WARNING: The order of application here seems to matter a great deal to
    # how quickly `ghcid` is able to reload changes. As a rule of thumb,
    # always apply `gitignoreSource` first.
    # See https://github.com/obsidiansystems/obelisk/pull/666 and related.
    pkgs.lib.cleanSource (gitignoreSource src);

  commandRuntimeDeps = pkgs: with pkgs; [
    coreutils
    git
    nix-prefetch-git
    openssh
  ];

  getReflexPlatform = { system, enableLibraryProfiling ? profiling }: reflex-platform-func {
    inherit iosSdkVersion config system enableLibraryProfiling;

    nixpkgsOverlays = [
      (self: super: {
        obeliskExecutableConfig = import ./lib/executable-config { nixpkgs = pkgs; filterGitSource = cleanSource; };
      })
    ];

    haskellOverlays = [

      # Fix misc upstream packages
      (self: super: let
        pkgs = self.callPackage ({ pkgs }: pkgs) {};
        haskellLib = pkgs.haskell.lib;
      in {
        hnix = haskellLib.dontCheck (haskellLib.doJailbreak (self.callCabal2nix "hnix" (hackGet dep/hnix) {}));
        hnix-store-core = self.callHackage "hnix-store-core" "0.1.0.0" {};

        ghcid = self.callCabal2nix "ghcid" (hackGet ./dep/ghcid) {};
        # Exports more internals
        snap-core = haskellLib.dontCheck (self.callCabal2nix "snap-core" (hackGet ./dep/snap-core) {});
      })

      pkgs.obeliskExecutableConfig.haskellOverlay

      # Add obelisk packages
      (self: super: let
        pkgs = self.callPackage ({ pkgs }: pkgs) {};
        onLinux = pkg: f: if pkgs.stdenv.isLinux then f pkg else pkg;
      in {
        shelly = self.callHackage "shelly" "1.9.0" {};

        obelisk-executable-config-inject = pkgs.obeliskExecutableConfig.platforms.web.inject self;

        obelisk-asset-manifest = self.callCabal2nix "obelisk-asset-manifest" (cleanSource ./lib/asset/manifest) {};
        obelisk-asset-serve-snap = self.callCabal2nix "obelisk-asset-serve-snap" (cleanSource ./lib/asset/serve-snap) {};
        obelisk-backend = self.callCabal2nix "obelisk-backend" (cleanSource ./lib/backend) {};
        obelisk-cliapp = self.callCabal2nix "obelisk-cliapp" (cleanSource ./lib/cliapp) {};
        obelisk-command = haskellLib.overrideCabal (self.callCabal2nix "obelisk-command" (cleanSource ./lib/command) {}) {
          librarySystemDepends = [
            pkgs.jre
            pkgs.nix
            (haskellLib.justStaticExecutables self.ghcid)
          ];
        };
        obelisk-frontend = self.callCabal2nix "obelisk-frontend" (cleanSource ./lib/frontend) {};
        obelisk-run = onLinux (self.callCabal2nix "obelisk-run" (cleanSource ./lib/run) {}) (pkg:
          haskellLib.overrideCabal pkg (drv: { librarySystemDepends = [ pkgs.iproute ]; })
        );
        obelisk-route = self.callCabal2nix "obelisk-route" (cleanSource ./lib/route) {};
        obelisk-selftest = haskellLib.overrideCabal (self.callCabal2nix "obelisk-selftest" (cleanSource ./lib/selftest) {}) {
          librarySystemDepends = [
            pkgs.cabal-install
            pkgs.coreutils
            pkgs.git
            pkgs.nix
          ];
        };
        obelisk-snap-extras = self.callCabal2nix "obelisk-snap-extras" (cleanSource ./lib/snap-extras) {};
        tabulation = self.callCabal2nix "tabulation" (cleanSource ./lib/tabulation) {};
      })

      (self: super: let
        pkgs = self.callPackage ({ pkgs }: pkgs) {};
        haskellLib = pkgs.haskell.lib;
      in {
        # Dynamic linking with split objects dramatically increases startup time (about
        # 0.5 seconds on a decent machine with SSD), so we do `justStaticExecutables`.
        obelisk-command = haskellLib.overrideCabal
          (haskellLib.generateOptparseApplicativeCompletion "ob"
            (haskellLib.justStaticExecutables super.obelisk-command))
          (drv: {
            buildTools = (drv.buildTools or []) ++ [ pkgs.buildPackages.makeWrapper ];
            postFixup = ''
              ${drv.postFixup or ""}
              # Make `ob` reference its runtime dependencies.
              wrapProgram "$out"/bin/ob --prefix PATH : ${pkgs.lib.makeBinPath (commandRuntimeDeps pkgs)}
            '';
          });
        obelisk-selftest = haskellLib.justStaticExecutables super.obelisk-selftest;
      })

    ];
  };

<<<<<<< HEAD
  reflex-platform = getReflexPlatform { inherit system; };
  inherit (reflex-platform) hackGet nixpkgs;
  pkgs = nixpkgs;

=======
>>>>>>> d8fd7993
  # The haskell environment used to build Obelisk itself, e.g. the 'ob' command
  ghcObelisk = reflex-platform.ghc;

  # Development environments for obelisk packages.
  ghcObeliskEnvs = pkgs.lib.mapAttrs (n: v: reflex-platform.workOn ghcObelisk v) ghcObelisk;

  inherit (import ./lib/asset/assets.nix { inherit nixpkgs; }) mkAssets;

  haskellLib = pkgs.haskell.lib;

in rec {
  inherit reflex-platform;
  inherit (reflex-platform) nixpkgs pinBuildInputs;
  inherit (nixpkgs) lib;
  pathGit = ./.;  # Used in CI by the migration graph hash algorithm to correctly ignore files.
  path = reflex-platform.filterGit ./.;
  obelisk = ghcObelisk;
  obeliskEnvs = pkgs.lib.filterAttrs (k: _: pkgs.lib.strings.hasPrefix "obelisk-" k) ghcObeliskEnvs;
  command = ghcObelisk.obelisk-command;
  shell = pinBuildInputs "obelisk-shell" ([command] ++ commandRuntimeDeps pkgs);

  selftest = pkgs.writeScript "selftest" ''
    #!${pkgs.runtimeShell}
    set -euo pipefail

    PATH="${command}/bin:$PATH"
    cd ${./.}
    "${ghcObelisk.obelisk-selftest}/bin/obelisk-selftest" +RTS -N -RTS "$@"
  '';
  skeleton = pkgs.runCommand "skeleton" {
    dir = builtins.filterSource (path: type: builtins.trace path (baseNameOf path != ".obelisk")) ./skeleton;
  } ''
    ln -s "$dir" "$out"
  '';
  nullIfAbsent = p: if lib.pathExists p then p else null;
  #TODO: Avoid copying files within the nix store.  Right now, obelisk-asset-manifest-generate copies files into a big blob so that the android/ios static assets can be imported from there; instead, we should get everything lined up right before turning it into an APK, so that copies, if necessary, only exist temporarily.
  processAssets = { src, packageName ? "obelisk-generated-static", moduleName ? "Obelisk.Generated.Static" }: pkgs.runCommand "asset-manifest" {
    inherit src;
    outputs = [ "out" "haskellManifest" "symlinked" ];
    nativeBuildInputs = [ ghcObelisk.obelisk-asset-manifest ];
  } ''
    set -euo pipefail
    touch "$out"
    mkdir -p "$symlinked"
    obelisk-asset-manifest-generate "$src" "$haskellManifest" ${packageName} ${moduleName} "$symlinked"
  '';

  compressedJs = frontend: optimizationLevel: pkgs.runCommand "compressedJs" {} ''
    mkdir $out
    cd $out
    # TODO profiling + static shouldn't break and need an ad-hoc workaround like that
    ln -s "${haskellLib.justStaticExecutables frontend}/bin/frontend.jsexe/all.js" all.unminified.js
    ${if optimizationLevel == null then ''
      ln -s all.unminified.js all.js
    '' else ''
      ${pkgs.closurecompiler}/bin/closure-compiler --externs "${reflex-platform.ghcjsExternsJs}" -O ${optimizationLevel} --jscomp_warning=checkVars --create_source_map="all.js.map" --source_map_format=V3 --js_output_file="all.js" all.unminified.js
      echo "//# sourceMappingURL=all.js.map" >> all.js
    ''}
  '';

  serverModules = {
    mkBaseEc2 = { nixosPkgs, ... }: {...}: {
      imports = [
        (nixosPkgs.path + /nixos/modules/virtualisation/amazon-image.nix)
      ];
      ec2.hvm = true;
    };

    mkDefaultNetworking = { adminEmail, enableHttps, hostName, routeHost, ... }: {...}: {
      networking = {
        inherit hostName;
        firewall.allowedTCPPorts = if enableHttps then [ 80 443 ] else [ 80 ];
      };
      security.acme.certs = if enableHttps then {
        "${routeHost}".email = adminEmail;
      } else {};
    };

    mkObeliskApp =
      { exe
      , routeHost
      , enableHttps
      , name ? "backend"
      , user ? name
      , group ? user
      , baseUrl ? "/"
      , internalPort ? 8000
      , backendArgs ? "--port=${toString internalPort}"
      , ...
      }: {...}: {
      services.nginx = {
        enable = true;
        virtualHosts."${routeHost}" = {
          enableACME = enableHttps;
          forceSSL = enableHttps;
          locations.${baseUrl} = {
            proxyPass = "http://127.0.0.1:" + toString internalPort;
            proxyWebsockets = true;
          };
        };
      };
      systemd.services.${name} = {
        wantedBy = [ "multi-user.target" ];
        after = [ "network.target" ];
        restartIfChanged = true;
        path = [ pkgs.gnutar ];
        script = ''
          ln -sft . '${exe}'/*
          mkdir -p log
          exec ./backend ${backendArgs} </dev/null
        '';
        serviceConfig = {
          User = user;
          KillMode = "process";
          WorkingDirectory = "~";
          Restart = "always";
          RestartSec = 5;
        };
      };
      users = {
        users.${user} = {
          description = "${user} service";
          home = "/var/lib/${user}";
          createHome = true;
          isSystemUser = true;
          group = group;
        };
        groups.${group} = {};
      };
    };
  };

  serverExe = backend: frontend: assets: optimizationLevel: version:
    pkgs.runCommand "serverExe" {} ''
      mkdir $out
      set -eux
      ln -s "${if profiling then backend else haskellLib.justStaticExecutables backend}"/bin/* $out/
      ln -s "${mkAssets assets}" $out/static.assets
      ln -s ${mkAssets (compressedJs frontend optimizationLevel)} $out/frontend.jsexe.assets
      echo ${version} > $out/version
    '';

  server = { exe, hostName, adminEmail, routeHost, enableHttps, version, module ? serverModules.mkBaseEc2 }@args:
    let
      nixos = import (pkgs.path + /nixos);
    in nixos {
      system = "x86_64-linux";
      configuration = {
        imports = [
          (module { inherit exe hostName adminEmail routeHost enableHttps version; nixosPkgs = pkgs; })
          (serverModules.mkDefaultNetworking args)
          (serverModules.mkObeliskApp args)
        ];
      };
    };

  # An Obelisk project is a reflex-platform project with a predefined layout and role for each component
  project = base': projectDefinition:
    let
      projectOut = { system, enableLibraryProfiling ? profiling }: let reflexPlatformProject = (getReflexPlatform { inherit system enableLibraryProfiling; }).project; in reflexPlatformProject (args@{ nixpkgs, ... }:
        let
          inherit (lib.strings) hasPrefix;
          mkProject =
            { android ? null #TODO: Better error when missing
            , ios ? null #TODO: Better error when missing
            , packages ? {}
            , overrides ? _: _: {}
            , staticFiles ? null
            , tools ? _: []
            , shellToolOverrides ? _: _: {}
            , withHoogle ? false # Setting this to `true` makes shell reloading far slower
            , __closureCompilerOptimizationLevel ? "ADVANCED" # Set this to `null` to skip the closure-compiler step
            }:
            let
              allConfig = nixpkgs.lib.makeExtensible (self: {
                base = base';
                inherit args;
                userSettings = {
                  inherit android ios packages overrides tools shellToolOverrides withHoogle __closureCompilerOptimizationLevel;
                  staticFiles = if staticFiles == null then self.base + /static else staticFiles;
                };
                frontendName = "frontend";
                backendName = "backend";
                commonName = "common";
                staticName = "obelisk-generated-static";
                staticFilesImpure = let fs = self.userSettings.staticFiles; in if lib.isDerivation fs then fs else toString fs;
                processedStatic = processAssets { src = self.userSettings.staticFiles; };
                # The packages whose names and roles are defined by this package
                predefinedPackages = lib.filterAttrs (_: x: x != null) {
                  ${self.frontendName} = nullIfAbsent (self.base + "/frontend");
                  ${self.commonName} = nullIfAbsent (self.base + "/common");
                  ${self.backendName} = nullIfAbsent (self.base + "/backend");
                };
                shellPackages = {};
                combinedPackages = self.predefinedPackages // self.userSettings.packages // self.shellPackages;
                projectOverrides = self': super': {
                  ${self.staticName} = haskellLib.dontHaddock (self'.callCabal2nix self.staticName self.processedStatic.haskellManifest {});
                  ${self.backendName} = haskellLib.addBuildDepend super'.${self.backendName} self'.obelisk-run;
                };
                totalOverrides = lib.composeExtensions self.projectOverrides self.userSettings.overrides;
                privateConfigDirs = ["config/backend"];
                injectableConfig = builtins.filterSource (path: _:
                  !(lib.lists.any (x: hasPrefix (toString self.base + "/" + toString x) (toString path)) self.privateConfigDirs)
                );
                __androidWithConfig = configPath: {
                  ${if self.userSettings.android == null then null else self.frontendName} = {
                    executableName = "frontend";
                    ${if builtins.pathExists self.userSettings.staticFiles then "assets" else null} =
                      nixpkgs.obeliskExecutableConfig.platforms.android.inject
                        (self.injectableConfig configPath)
                        self.processedStatic.symlinked;
                  } // self.userSettings.android;
                };
                __iosWithConfig = configPath: {
                  ${if self.userSettings.ios == null then null else self.frontendName} = {
                    executableName = "frontend";
                    ${if builtins.pathExists self.userSettings.staticFiles then "staticSrc" else null} =
                      nixpkgs.obeliskExecutableConfig.platforms.ios.inject
                        (self.injectableConfig configPath)
                        self.processedStatic.symlinked;
                  } // self.userSettings.ios;
                };

                shells-ghc = builtins.attrNames (self.predefinedPackages // self.shellPackages);

                shells-ghcjs = [
                  self.frontendName
                  self.commonName
                ];

                shells-ghcSavedSplices = [
                  self.commonName
                  self.frontendName
                ];

                project = reflexPlatformProject ({...}: self.projectConfig);
                projectConfig = {
                  inherit (self.userSettings) shellToolOverrides tools withHoogle;
                  overrides = self.totalOverrides;
                  packages = self.combinedPackages;
                  shells = {
                    ${if self.userSettings.android == null && self.userSettings.ios == null then null else "ghcSavedSplices"} =
                      lib.filter (x: lib.hasAttr x self.combinedPackages) self.shells-ghcSavedSplices;
                    ghc = lib.filter (x: lib.hasAttr x self.combinedPackages) self.shells-ghc;
                    ghcjs = lib.filter (x: lib.hasAttr x self.combinedPackages) self.shells-ghcjs;
                  };
                  android = self.__androidWithConfig (self.base + "/config");
                  ios = self.__iosWithConfig (self.base + "/config");

                  passthru = {
                    __unstable__.self = allConfig;
                    inherit (self)
                      staticFilesImpure processedStatic
                      __iosWithConfig __androidWithConfig
                      ;
                    inherit (self.userSettings)
                      android ios overrides packages shellToolOverrides staticFiles tools withHoogle
                      __closureCompilerOptimizationLevel
                      ;
                  };
                };
              });
            in allConfig;
        in (mkProject (projectDefinition args)).projectConfig);
      mainProjectOut = projectOut { inherit system; };
      serverOn = projectInst: version: serverExe
        projectInst.ghc.backend
        mainProjectOut.ghcjs.frontend
        projectInst.passthru.staticFiles
        projectInst.passthru.__closureCompilerOptimizationLevel
        version;
      linuxExe = serverOn (projectOut "x86_64-linux");
      dummyVersion = "Version number is only available for deployments";
    in mainProjectOut // {

      __unstable__.profiledObRun = let
        profiled = projectOut { inherit system; enableLibraryProfiling = true; };
        exeSource = builtins.toFile "ob-run.hs" ''
          module Main where

          import Control.Exception
          import Reflex.Profiled
          import System.Environment

          import qualified Obelisk.Run
          import qualified Frontend
          import qualified Backend

          main :: IO ()
          main = do
            args <- getArgs
            let port = read $ args !! 0
                assets = args !! 1
                profileFile = (args !! 2) <> ".rprof"
            Obelisk.Run.run port (Obelisk.Run.runServeAsset assets) Backend.backend Frontend.frontend `finally` writeProfilingData profileFile
        '';
      in nixpkgs.runCommand "ob-run" {
           buildInputs = [ (profiled.ghc.ghcWithPackages (p: [ p.backend p.frontend])) ];
      } ''
        mkdir -p $out/bin/
        ghc -x hs -prof -fno-prof-auto -threaded ${exeSource} -o $out/bin/ob-run
      '';

      linuxExeConfigurable = linuxExe;
      linuxExe = linuxExe dummyVersion;
      exe = serverOn mainProjectOut dummyVersion;
      server = args@{ hostName, adminEmail, routeHost, enableHttps, version, module ? serverModules.mkBaseEc2 }:
        server (args // { exe = linuxExe version; });
      obelisk = import (base' + "/.obelisk/impl") {};
    };
  haskellPackageSets = {
    inherit (reflex-platform) ghc ghcjs;
  };
}<|MERGE_RESOLUTION|>--- conflicted
+++ resolved
@@ -5,7 +5,7 @@
 , reflex-platform-func ? import ./dep/reflex-platform
 }:
 let
-  reflex-platform = getReflexPlatform system;
+  reflex-platform = getReflexPlatform { inherit system; };
   inherit (reflex-platform) hackGet nixpkgs;
   pkgs = nixpkgs;
 
@@ -111,13 +111,6 @@
     ];
   };
 
-<<<<<<< HEAD
-  reflex-platform = getReflexPlatform { inherit system; };
-  inherit (reflex-platform) hackGet nixpkgs;
-  pkgs = nixpkgs;
-
-=======
->>>>>>> d8fd7993
   # The haskell environment used to build Obelisk itself, e.g. the 'ob' command
   ghcObelisk = reflex-platform.ghc;
 
