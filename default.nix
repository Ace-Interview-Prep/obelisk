--- conflicted
+++ resolved
@@ -341,18 +341,49 @@
         version;
       linuxExe = serverOn (projectOut { system = "x86_64-linux"; });
       dummyVersion = "Version number is only available for deployments";
-<<<<<<< HEAD
       parent = projectOut system;
     in withHelp (help: _:
       let
         help' = helpNix.internal.shallowAnnotate; # Don't recurse into these because they have errors
       in parent // {
+        __unstable__.profiledObRun = let
+          profiled = projectOut { inherit system; enableLibraryProfiling = true; };
+          exeSource = builtins.toFile "ob-run.hs" ''
+            {-# LANGUAGE NoImplicitPrelude #-}
+            {-# LANGUAGE PackageImports #-}
+            module Main where
+
+            -- Explicitly import Prelude from base lest there be multiple modules called Prelude
+            import "base" Prelude (IO, (++), read)
+
+            import "base" Control.Exception (finally)
+            import "reflex" Reflex.Profiled (writeProfilingData)
+            import "base" System.Environment (getArgs)
+
+            import qualified "obelisk-run" Obelisk.Run
+            import qualified Frontend
+            import qualified Backend
+
+            main :: IO ()
+            main = do
+              [portStr, assets, profFileName] <- getArgs
+              Obelisk.Run.run (read portStr) (Obelisk.Run.runServeAsset assets) Backend.backend Frontend.frontend
+                `finally` writeProfilingData (profFileName ++ ".rprof")
+          '';
+        in nixpkgs.runCommand "ob-run" {
+          buildInputs = [ (profiled.ghc.ghcWithPackages (p: [p.backend p.frontend])) ];
+        } ''
+          cp ${exeSource} ob-run.hs
+          mkdir -p $out/bin
+          ghc -x hs -prof -fno-prof-auto -threaded ob-run.hs -o $out/bin/ob-run
+        '';
+
         linuxExeConfigurable = help "Function taking a version to create a deploy-ready application build for a Linux system" linuxExe;
         linuxExe = help "Deploy-ready application build for a Linux system (a dummy is supplied for the version)" (linuxExe dummyVersion);
         exe = help "Deploy-ready application build for the native system (a dummy is supplied for the version)" (serverOn system dummyVersion);
         server = help "Function used by 'ob deploy' to create a NixOS server with this application installed" (args@{ hostName, adminEmail, routeHost, enableHttps, version }:
           server (args // { exe = linuxExe version; }));
-        obelisk = import (base + "/.obelisk/impl") {};
+        obelisk = import (base' + "/.obelisk/impl") {};
         shells = help "Shells for development (meant to be used with nix-shell)" (helpNix.wrapHelp help parent.shells {
           ghc = "Shell with access to all application dependencies built by GHC";
           ghcjs = "Shell with access to all application dependencies built by GHCJS";
@@ -362,48 +393,6 @@
         ghc = help' "GHC builds of any package in the application's dependency tree" parent.ghc;
         ghcjs = help' "GHCJS builds of any package in the application's dependency tree" parent.ghcjs;
     });
-=======
-    in mainProjectOut // {
-      __unstable__.profiledObRun = let
-        profiled = projectOut { inherit system; enableLibraryProfiling = true; };
-        exeSource = builtins.toFile "ob-run.hs" ''
-          {-# LANGUAGE NoImplicitPrelude #-}
-          {-# LANGUAGE PackageImports #-}
-          module Main where
-
-          -- Explicitly import Prelude from base lest there be multiple modules called Prelude
-          import "base" Prelude (IO, (++), read)
-
-          import "base" Control.Exception (finally)
-          import "reflex" Reflex.Profiled (writeProfilingData)
-          import "base" System.Environment (getArgs)
-
-          import qualified "obelisk-run" Obelisk.Run
-          import qualified Frontend
-          import qualified Backend
-
-          main :: IO ()
-          main = do
-            [portStr, assets, profFileName] <- getArgs
-            Obelisk.Run.run (read portStr) (Obelisk.Run.runServeAsset assets) Backend.backend Frontend.frontend
-              `finally` writeProfilingData (profFileName ++ ".rprof")
-        '';
-      in nixpkgs.runCommand "ob-run" {
-        buildInputs = [ (profiled.ghc.ghcWithPackages (p: [p.backend p.frontend])) ];
-      } ''
-        cp ${exeSource} ob-run.hs
-        mkdir -p $out/bin
-        ghc -x hs -prof -fno-prof-auto -threaded ob-run.hs -o $out/bin/ob-run
-      '';
-
-      linuxExeConfigurable = linuxExe;
-      linuxExe = linuxExe dummyVersion;
-      exe = serverOn mainProjectOut dummyVersion;
-      server = args@{ hostName, adminEmail, routeHost, enableHttps, version, module ? serverModules.mkBaseEc2 }:
-        server (args // { exe = linuxExe version; });
-      obelisk = import (base' + "/.obelisk/impl") {};
-    };
->>>>>>> b1566b1e
   haskellPackageSets = {
     inherit (reflex-platform) ghc ghcjs;
   };
