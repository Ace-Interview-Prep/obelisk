--- conflicted
+++ resolved
@@ -145,12 +145,8 @@
       , baseUrl ? "/"
       , internalPort ? 8000
       , backendArgs ? "--port=${toString internalPort}"
-<<<<<<< HEAD
-      , redirectHosts ? [ ] # Domains to redirect to routeHost; importantly, these domains will be added to the SSL certificate
-=======
       , redirectHosts ? [] # Domains to redirect to routeHost; importantly, these domains will be added to the SSL certificate
       , configHash ? "" # The expected hash of the configuration directory tree.
->>>>>>> 17d02770
       , ...
       }: { ... }:
         assert lib.assertMsg (!(builtins.elem routeHost redirectHosts)) "routeHost may not be a member of redirectHosts";
@@ -187,6 +183,7 @@
             restartIfChanged = true;
             path = [ pkgs.gnutar ];
             script = ''
+              echo "Expecting config hash to be ${configHash}, but not verifying this"
               ln -sft . '${exe}'/*
               mkdir -p log
               exec ./backend ${backendArgs} </dev/null
@@ -209,46 +206,8 @@
             };
             groups.${group} = { };
           };
-<<<<<<< HEAD
-=======
-        }) redirectHosts);
-      };
-      systemd.services.${name} = {
-        wantedBy = [ "multi-user.target" ];
-        after = [ "network.target" ];
-        restartIfChanged = true;
-        path = [ pkgs.gnutar ];
-
-        # Even though echoing the hash is functionally useless at
-        # runtime, its inclusion in the service script means that Nix
-        # will automatically restart the server whenever the configHash
-        # argument is changed.
-        script = ''
-          echo "Expecting config hash to be ${configHash}, but not verifying this"
-          ln -sft . '${exe}'/*
-          mkdir -p log
-          exec ./backend ${backendArgs} </dev/null
-        '';
-
-        serviceConfig = {
-          User = user;
-          KillMode = "process";
-          WorkingDirectory = "~";
-          Restart = "always";
-          RestartSec = 5;
-        };
-      };
-      users = {
-        users.${user} = {
-          description = "${user} service";
-          home = "/var/lib/${user}";
-          createHome = true;
-          isSystemUser = true;
-          group = group;
->>>>>>> 17d02770
         };
   };
-
   inherit mkAssets;
 
   serverExe = backend: frontend: assets: optimizationLevel: externjs: version:
@@ -263,11 +222,7 @@
       echo ${version} > $out/version
     '';
 
-<<<<<<< HEAD
-  server = { exe, hostName, adminEmail, routeHost, enableHttps, version, module ? serverModules.mkBaseEc2, redirectHosts ? [ ] }@args:
-=======
   server = { exe, hostName, adminEmail, routeHost, enableHttps, version, module ? serverModules.mkBaseEc2, redirectHosts ? [], configHash ? "" }@args:
->>>>>>> 17d02770
     let
       nixos = import (pkgs.path + /nixos);
     in
@@ -420,7 +375,6 @@
         version;
       linuxExe = serverOn (projectOut { system = "x86_64-linux"; });
       dummyVersion = "Version number is only available for deployments";
-<<<<<<< HEAD
     in
     mainProjectOut // {
       __unstable__.profiledObRun =
@@ -445,7 +399,7 @@
             main :: IO ()
             main = do
               [portStr, assets, profFileName] <- getArgs
-              Obelisk.Run.run (read portStr) Nothing (Obelisk.Run.runServeAsset assets) Backend.backend Frontend.frontend
+              Obelisk.Run.run (Obelisk.Run.defaultRunApp Backend.backend Frontend.frontend (Obelisk.Run.runServeAsset assets)){ Obelisk.Run._runApp_backendPort = read portStr }
                 `finally` writeProfilingData (profFileName ++ ".rprof")
           '';
         in
@@ -456,42 +410,12 @@
           cp ${exeSource} ob-run.hs
           mkdir -p $out/bin
           ghc -x hs -prof -fno-prof-auto -threaded ob-run.hs -o $out/bin/ob-run
-=======
-    in mainProjectOut // {
-      __unstable__.profiledObRun = let
-        profiled = projectOut { inherit system; enableLibraryProfiling = true; };
-        exeSource = builtins.toFile "ob-run.hs" ''
-          {-# LANGUAGE NoImplicitPrelude #-}
-          {-# LANGUAGE PackageImports #-}
-          module Main where
-
-          -- Explicitly import Prelude from base lest there be multiple modules called Prelude
-          import "base" Prelude (Maybe(Nothing), IO, (++), read)
-
-          import "base" Control.Exception (finally)
-          import "reflex" Reflex.Profiled (writeProfilingData)
-          import "base" System.Environment (getArgs)
-
-          import qualified "obelisk-run" Obelisk.Run
-          import qualified Frontend
-          import qualified Backend
-
-          main :: IO ()
-          main = do
-            [portStr, assets, profFileName] <- getArgs
-            Obelisk.Run.run (Obelisk.Run.defaultRunApp Backend.backend Frontend.frontend (Obelisk.Run.runServeAsset assets)){ Obelisk.Run._runApp_backendPort = read portStr }
-              `finally` writeProfilingData (profFileName ++ ".rprof")
->>>>>>> 17d02770
         '';
 
       linuxExeConfigurable = linuxExe;
       linuxExe = linuxExe dummyVersion;
       exe = serverOn mainProjectOut dummyVersion;
-<<<<<<< HEAD
-      server = args@{ hostName, adminEmail, routeHost, enableHttps, version, module ? serverModules.mkBaseEc2, redirectHosts ? [ ] }:
-=======
       server = args@{ hostName, adminEmail, routeHost, enableHttps, version, module ? serverModules.mkBaseEc2, redirectHosts ? [], configHash ? "" }:
->>>>>>> 17d02770
         server (args // { exe = linuxExe version; });
       obelisk = import (base' + "/.obelisk/impl") { };
     };
