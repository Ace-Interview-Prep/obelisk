{ system ? builtins.currentSystem
, profiling ? false
, iosSdkVersion ? "13.2"
, config ? {}
, terms ? { # Accepted terms, conditions, and licenses
    security.acme.acceptTerms = false;
  }
, reflex-platform-func ? import ./dep/reflex-platform
}:
let
  reflex-platform = getReflexPlatform { inherit system; };
  inherit (reflex-platform) hackGet nixpkgs;
  pkgs = nixpkgs;

  inherit (import dep/gitignore.nix { inherit (nixpkgs) lib; }) gitignoreSource;

  getReflexPlatform = { system, enableLibraryProfiling ? profiling }: reflex-platform-func {
    inherit iosSdkVersion config system enableLibraryProfiling;

    nixpkgsOverlays = [
      (import ./nixpkgs-overlays)
    ];

    haskellOverlays = [
      (import ./haskell-overlays/misc-deps.nix { inherit hackGet; })
      pkgs.obeliskExecutableConfig.haskellOverlay
      (import ./haskell-overlays/obelisk.nix)
      (import ./haskell-overlays/tighten-ob-exes.nix)
    ];
  };

  # The haskell environment used to build Obelisk itself, e.g. the 'ob' command
  ghcObelisk = reflex-platform.ghc;

  # Development environments for obelisk packages.
  ghcObeliskEnvs = pkgs.lib.mapAttrs (n: v: reflex-platform.workOn ghcObelisk v) ghcObelisk;

  inherit (import ./lib/asset/assets.nix { inherit nixpkgs; }) mkAssets;

  haskellLib = pkgs.haskell.lib;

in rec {
  inherit reflex-platform;
  inherit (reflex-platform) nixpkgs pinBuildInputs;
  inherit (nixpkgs) lib;
  pathGit = ./.;  # Used in CI by the migration graph hash algorithm to correctly ignore files.
  path = reflex-platform.filterGit ./.;
  obelisk = ghcObelisk;
  obeliskEnvs = pkgs.lib.filterAttrs (k: _: k == "tabulation" || pkgs.lib.strings.hasPrefix "obelisk-" k) ghcObeliskEnvs; #TODO: use thunkSet https://github.com/reflex-frp/reflex-platform/pull/671
  command = ghcObelisk.obelisk-command;
  shell = pinBuildInputs "obelisk-shell" ([command] ++ command.commandRuntimeDeps);

  selftest = pkgs.writeScript "selftest" ''
    #!${pkgs.runtimeShell}
    set -euo pipefail

    PATH="${command}/bin:$PATH"
    cd ${./.}
    "${ghcObelisk.obelisk-selftest}/bin/obelisk-selftest" +RTS -N -RTS "$@"
  '';
  skeleton = pkgs.runCommand "skeleton" {
    dir = builtins.filterSource (path: type: builtins.trace path (baseNameOf path != ".obelisk")) ./skeleton;
  } ''
    ln -s "$dir" "$out"
  '';
  nullIfAbsent = p: if lib.pathExists p then p else null;
  #TODO: Avoid copying files within the nix store.  Right now, obelisk-asset-manifest-generate copies files into a big blob so that the android/ios static assets can be imported from there; instead, we should get everything lined up right before turning it into an APK, so that copies, if necessary, only exist temporarily.
  processAssets = { src, packageName ? "obelisk-generated-static", moduleName ? "Obelisk.Generated.Static", exe ? "obelisk-asset-th-generate" }: pkgs.runCommand "asset-manifest" {
    inherit src;
    outputs = [ "out" "haskellManifest" "symlinked" ];
    nativeBuildInputs = [ ghcObelisk.obelisk-asset-manifest ];
  } ''
    set -euo pipefail
    touch "$out"
    mkdir -p "$symlinked"
    ${exe} "$src" "$haskellManifest" ${packageName} ${moduleName} "$symlinked"
  '';

  compressedJs = frontend: optimizationLevel: externs: pkgs.runCommand "compressedJs" {} ''
    set -euo pipefail
    cd '${haskellLib.justStaticExecutables frontend}'
    shopt -s globstar
    for f in **/all.js; do
      dir="$out/$(basename "$(dirname "$f")")"
      mkdir -p "$dir"
      ln -s "$(realpath "$f")" "$dir/all.unminified.js"
      ${if optimizationLevel == null then ''
        ln -s "$dir/all.unminified.js" "$dir/all.js"
      '' else ''
        '${pkgs.closurecompiler}/bin/closure-compiler' ${if externs == null then "" else "--externs '${externs}'"} --externs '${reflex-platform.ghcjsExternsJs}' -O '${optimizationLevel}' --jscomp_warning=checkVars --create_source_map="$dir/all.js.map" --source_map_format=V3 --js_output_file="$dir/all.js" "$dir/all.unminified.js"
        echo '//# sourceMappingURL=all.js.map' >> "$dir/all.js"
      ''}
    done
  '';

  serverModules = {
    mkBaseEc2 = { nixosPkgs, ... }: {...}: {
      imports = [
        (nixosPkgs.path + /nixos/modules/virtualisation/amazon-image.nix)
      ];
      ec2.hvm = true;
    };

    mkDefaultNetworking = { adminEmail, enableHttps, hostName, routeHost, redirectHosts, ... }: {...}: {
      networking = {
        inherit hostName;
        firewall.allowedTCPPorts = if enableHttps then [ 80 443 ] else [ 80 ];
      };

      # `amazon-image.nix` already sets these but if the user provides their own module then
      # forgetting these can cause them to lose access to the server!
      # https://github.com/NixOS/nixpkgs/blob/fab05f17d15e4e125def4fd4e708d205b41d8d74/nixos/modules/virtualisation/amazon-image.nix#L133-L136
      services.openssh.enable = true;
      services.openssh.permitRootLogin = "prohibit-password";

      security.acme = if enableHttps then {
        acceptTerms = terms.security.acme.acceptTerms;
        email = adminEmail;
        certs = {
          "${routeHost}" = {
            extraDomains = builtins.listToAttrs (map (h: { name = h; value = null; }) redirectHosts);
          };
        };
      } else {};
    };

    mkObeliskApp =
      { exe
      , routeHost
      , enableHttps
      , name ? "backend"
      , user ? name
      , group ? user
      , baseUrl ? "/"
      , internalPort ? 8000
      , backendArgs ? "--port=${toString internalPort}"
      , redirectHosts ? [] # Domains to redirect to routeHost; importantly, these domains will be added to the SSL certificate
      , ...
<<<<<<< HEAD
      }: {...}: 
      let
        serviceHome = "/var/lib/${user}";
      in
      {
        services.nginx = {
          enable = true;
          virtualHosts."${routeHost}" = {
            enableACME = enableHttps;
            forceSSL = enableHttps;
            locations.${baseUrl} = {
              proxyPass = "http://localhost:" + toString internalPort;
              proxyWebsockets = true;
            };
          };
        };
        systemd.services.${name} = {
          wantedBy = [ "multi-user.target" ];
          after = [ "network.target" ];
          restartIfChanged = true;
          script = ''
            ln -sft . '${exe}'/*
            mkdir -p log
            exec ./backend ${backendArgs} >>backend.out 2>>backend.err </dev/null
          '';
          serviceConfig = {
            User = user;
            KillMode = "process";
            WorkingDirectory = "~";
            Restart = "always";
            RestartSec = 5;
          };
=======
      }: {...}:
      assert lib.assertMsg (!(builtins.elem routeHost redirectHosts)) "routeHost may not be a member of redirectHosts";
      {
      services.nginx = {
        enable = true;
        recommendedProxySettings = true;
        virtualHosts = {
          "${routeHost}" = {
            enableACME = enableHttps;
            forceSSL = enableHttps;
            locations.${baseUrl} = {
              proxyPass = "http://127.0.0.1:" + toString internalPort;
              proxyWebsockets = true;
              extraConfig = ''
                access_log off;
              '';
            };
          };
        } // builtins.listToAttrs (map (redirectSourceDomain: {
          name = redirectSourceDomain;
          value = {
            enableACME = enableHttps;
            forceSSL = enableHttps;
            globalRedirect = routeHost;
          };
        }) redirectHosts);
      };
      systemd.services.${name} = {
        wantedBy = [ "multi-user.target" ];
        after = [ "network.target" ];
        restartIfChanged = true;
        path = [ pkgs.gnutar ];
        script = ''
          ln -sft . '${exe}'/*
          mkdir -p log
          exec ./backend ${backendArgs} </dev/null
        '';
        serviceConfig = {
          User = user;
          KillMode = "process";
          WorkingDirectory = "~";
          Restart = "always";
          RestartSec = 5;
>>>>>>> 70524d00
        };
        # Restart backend on configuration changes:
        systemd.services.restart-${name} = {
          serviceConfig = {
            type = "oneshot";
            ExecStart="${nixpkgs.systemd.out}/bin/systemctl restart ${name}.service";
          };
        };
        systemd.paths.restart-${name} = {
          wantedBy = [ "multi-user.target" ];
          after = [ "network.target" ];
          pathConfig = {
            PathChanged = "${serviceHome}/config";
          };
        };
        users = {
          users.${user} = {
            description = "${user} service";
            home = serviceHome;
            createHome = true;
            isSystemUser = true;
            group = group;
          };
          groups.${group} = {};
        };
      };
  };

  inherit mkAssets;

  serverExe = backend: frontend: assets: optimizationLevel: externjs: version:
    pkgs.runCommand "serverExe" {} ''
      mkdir $out
      set -eux
      ln -s '${if profiling then backend else haskellLib.justStaticExecutables backend}'/bin/* $out/
      ln -s '${mkAssets assets}' $out/static.assets
      for d in '${mkAssets (compressedJs frontend optimizationLevel externjs)}'/*/; do
        ln -s "$d" "$out"/"$(basename "$d").assets"
      done
      echo ${version} > $out/version
    '';

  server = { exe, hostName, adminEmail, routeHost, enableHttps, version, module ? serverModules.mkBaseEc2, redirectHosts ? [] }@args:
    let
      nixos = import (pkgs.path + /nixos);
    in nixos {
      system = "x86_64-linux";
      configuration = {
        imports = [
          (module { inherit exe hostName adminEmail routeHost enableHttps version; nixosPkgs = pkgs; })
          (serverModules.mkDefaultNetworking args)
          (serverModules.mkObeliskApp args)
        ];
      };
    };

  # An Obelisk project is a reflex-platform project with a predefined layout and role for each component
  project = base': projectDefinition:
    let
      projectOut = { system, enableLibraryProfiling ? profiling }: let reflexPlatformProject = (getReflexPlatform { inherit system enableLibraryProfiling; }).project; in reflexPlatformProject (args@{ nixpkgs, ... }:
        let
          inherit (lib.strings) hasPrefix;
          mkProject =
            { android ? null #TODO: Better error when missing
            , ios ? null #TODO: Better error when missing
            , packages ? {}
            , overrides ? _: _: {}
            , staticFiles ? null
            , tools ? _: []
            , shellToolOverrides ? _: _: {}
            , withHoogle ? false # Setting this to `true` makes shell reloading far slower
            , externjs ? null
            , __closureCompilerOptimizationLevel ? "ADVANCED" # Set this to `null` to skip the closure-compiler step
            , __withGhcide ? false
            , __deprecated ? {}
            }:
            let
              allConfig = nixpkgs.lib.makeExtensible (self: {
                base = base';
                inherit args;
                userSettings = {
                  inherit android ios packages overrides tools shellToolOverrides withHoogle externjs __closureCompilerOptimizationLevel __withGhcide __deprecated;
                  staticFiles = if staticFiles == null then self.base + /static else staticFiles;
                };
                frontendName = "frontend";
                backendName = "backend";
                commonName = "common";
                staticName = "obelisk-generated-static";
                staticFilesImpure = let fs = self.userSettings.staticFiles; in if lib.isDerivation fs then fs else toString fs;
                processedStatic = processAssets {
                  src = self.userSettings.staticFiles;
                  exe = if lib.attrByPath ["userSettings" "__deprecated" "useObeliskAssetManifestGenerate"] false self
                    then builtins.trace "obelisk-asset-manifest-generate is deprecated. Use obelisk-asset-th-generate instead." "obelisk-asset-manifest-generate"
                    else "obelisk-asset-th-generate";
                };
                # The packages whose names and roles are defined by this package
                predefinedPackages = lib.filterAttrs (_: x: x != null) {
                  ${self.frontendName} = nullIfAbsent (self.base + "/frontend");
                  ${self.commonName} = nullIfAbsent (self.base + "/common");
                  ${self.backendName} = nullIfAbsent (self.base + "/backend");
                };
                shellPackages = {};
                combinedPackages = self.predefinedPackages // self.userSettings.packages // self.shellPackages;
                projectOverrides = self': super': {
                  ${self.staticName} = haskellLib.dontHaddock (self'.callCabal2nix self.staticName self.processedStatic.haskellManifest {});
                  ${self.backendName} = haskellLib.addBuildDepend super'.${self.backendName} self'.obelisk-run;
                };
                totalOverrides = lib.composeExtensions self.projectOverrides self.userSettings.overrides;
                privateConfigDirs = ["config/backend"];
                injectableConfig = builtins.filterSource (path: _:
                  !(lib.lists.any (x: hasPrefix (toString self.base + "/" + toString x) (toString path)) self.privateConfigDirs)
                );
                __androidWithConfig = configPath: {
                  ${if self.userSettings.android == null then null else self.frontendName} = {
                    executableName = "frontend";
                    ${if builtins.pathExists self.userSettings.staticFiles then "assets" else null} =
                      nixpkgs.obeliskExecutableConfig.platforms.android.inject
                        (self.injectableConfig configPath)
                        self.processedStatic.symlinked;
                  } // self.userSettings.android;
                };
                __iosWithConfig = configPath: {
                  ${if self.userSettings.ios == null then null else self.frontendName} = {
                    executableName = "frontend";
                    ${if builtins.pathExists self.userSettings.staticFiles then "staticSrc" else null} =
                      nixpkgs.obeliskExecutableConfig.platforms.ios.inject
                        (self.injectableConfig configPath)
                        self.processedStatic.symlinked;
                  } // self.userSettings.ios;
                };

                shells-ghc = builtins.attrNames (self.predefinedPackages // self.shellPackages);

                shells-ghcjs = [
                  self.frontendName
                  self.commonName
                ];

                shells-ghcSavedSplices = [
                  self.commonName
                  self.frontendName
                ];

                shellToolOverrides = lib.composeExtensions
                  self.userSettings.shellToolOverrides
                  (if self.userSettings.__withGhcide
                    then (import ./haskell-overlays/ghcide.nix)
                    else (_: _: {})
                  );

                project = reflexPlatformProject ({...}: self.projectConfig);
                projectConfig = {
                  inherit (self) shellToolOverrides;
                  inherit (self.userSettings) tools withHoogle;
                  overrides = self.totalOverrides;
                  packages = self.combinedPackages;
                  shells = {
                    ${if self.userSettings.android == null && self.userSettings.ios == null then null else "ghcSavedSplices"} =
                      lib.filter (x: lib.hasAttr x self.combinedPackages) self.shells-ghcSavedSplices;
                    ghc = lib.filter (x: lib.hasAttr x self.combinedPackages) self.shells-ghc;
                    ghcjs = lib.filter (x: lib.hasAttr x self.combinedPackages) self.shells-ghcjs;
                  };
                  android = self.__androidWithConfig (self.base + "/config");
                  ios = self.__iosWithConfig (self.base + "/config");

                  passthru = {
                    __unstable__.self = allConfig;
                    inherit (self)
                      staticFilesImpure processedStatic
                      __iosWithConfig __androidWithConfig
                      ;
                    inherit (self.userSettings)
                      android ios overrides packages shellToolOverrides staticFiles tools withHoogle externjs
                      __closureCompilerOptimizationLevel
                      ;
                  };
                };
              });
            in allConfig;
        in (mkProject (projectDefinition args)).projectConfig);
      mainProjectOut = projectOut { inherit system; };
      serverOn = projectInst: version: serverExe
        projectInst.ghc.backend
        mainProjectOut.ghcjs.frontend
        projectInst.passthru.staticFiles
        projectInst.passthru.__closureCompilerOptimizationLevel
        projectInst.passthru.externjs
        version;
      linuxExe = serverOn (projectOut { system = "x86_64-linux"; });
      dummyVersion = "Version number is only available for deployments";
    in mainProjectOut // {
      __unstable__.profiledObRun = let
        profiled = projectOut { inherit system; enableLibraryProfiling = true; };
        exeSource = builtins.toFile "ob-run.hs" ''
          {-# LANGUAGE NoImplicitPrelude #-}
          {-# LANGUAGE PackageImports #-}
          module Main where

          -- Explicitly import Prelude from base lest there be multiple modules called Prelude
          import "base" Prelude (IO, (++), read)

          import "base" Control.Exception (finally)
          import "reflex" Reflex.Profiled (writeProfilingData)
          import "base" System.Environment (getArgs)

          import qualified "obelisk-run" Obelisk.Run
          import qualified Frontend
          import qualified Backend

          main :: IO ()
          main = do
            [portStr, assets, profFileName] <- getArgs
            Obelisk.Run.run (read portStr) (Obelisk.Run.runServeAsset assets) Backend.backend Frontend.frontend
              `finally` writeProfilingData (profFileName ++ ".rprof")
        '';
      in nixpkgs.runCommand "ob-run" {
        buildInputs = [ (profiled.ghc.ghcWithPackages (p: [p.backend p.frontend])) ];
      } ''
        cp ${exeSource} ob-run.hs
        mkdir -p $out/bin
        ghc -x hs -prof -fno-prof-auto -threaded ob-run.hs -o $out/bin/ob-run
      '';

      linuxExeConfigurable = linuxExe;
      linuxExe = linuxExe dummyVersion;
      exe = serverOn mainProjectOut dummyVersion;
      server = args@{ hostName, adminEmail, routeHost, enableHttps, version, module ? serverModules.mkBaseEc2, redirectHosts ? [] }:
        server (args // { exe = linuxExe version; });
      obelisk = import (base' + "/.obelisk/impl") {};
    };
  haskellPackageSets = {
    inherit (reflex-platform) ghc ghcjs;
  };
}<|MERGE_RESOLUTION|>--- conflicted
+++ resolved
@@ -136,7 +136,6 @@
       , backendArgs ? "--port=${toString internalPort}"
       , redirectHosts ? [] # Domains to redirect to routeHost; importantly, these domains will be added to the SSL certificate
       , ...
-<<<<<<< HEAD
       }: {...}: 
       let
         serviceHome = "/var/lib/${user}";
@@ -169,51 +168,6 @@
             Restart = "always";
             RestartSec = 5;
           };
-=======
-      }: {...}:
-      assert lib.assertMsg (!(builtins.elem routeHost redirectHosts)) "routeHost may not be a member of redirectHosts";
-      {
-      services.nginx = {
-        enable = true;
-        recommendedProxySettings = true;
-        virtualHosts = {
-          "${routeHost}" = {
-            enableACME = enableHttps;
-            forceSSL = enableHttps;
-            locations.${baseUrl} = {
-              proxyPass = "http://127.0.0.1:" + toString internalPort;
-              proxyWebsockets = true;
-              extraConfig = ''
-                access_log off;
-              '';
-            };
-          };
-        } // builtins.listToAttrs (map (redirectSourceDomain: {
-          name = redirectSourceDomain;
-          value = {
-            enableACME = enableHttps;
-            forceSSL = enableHttps;
-            globalRedirect = routeHost;
-          };
-        }) redirectHosts);
-      };
-      systemd.services.${name} = {
-        wantedBy = [ "multi-user.target" ];
-        after = [ "network.target" ];
-        restartIfChanged = true;
-        path = [ pkgs.gnutar ];
-        script = ''
-          ln -sft . '${exe}'/*
-          mkdir -p log
-          exec ./backend ${backendArgs} </dev/null
-        '';
-        serviceConfig = {
-          User = user;
-          KillMode = "process";
-          WorkingDirectory = "~";
-          Restart = "always";
-          RestartSec = 5;
->>>>>>> 70524d00
         };
         # Restart backend on configuration changes:
         systemd.services.restart-${name} = {
