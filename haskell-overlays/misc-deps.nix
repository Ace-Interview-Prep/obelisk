{ hackGet }:

# Fix misc upstream packages
self: super:

let
  pkgs = self.callPackage ({ pkgs }: pkgs) {};
  haskellLib = pkgs.haskell.lib;
in

{
<<<<<<< HEAD
  # Actually broken in current nixpkgs master due to MonadFail changes
  git = haskellLib.markUnbroken super.git;

  # hpack requires cabal >= 3.0 but the ghc865 package set builds it with 2.4 by default
  hpack = super.hpack.overrideScope (self: super: { Cabal = self.Cabal_3_2_0_0; });

  # These versions work with both the ghc865 and ghc8107 package sets
  universe = self.callHackage "universe" "1.2" {};
  universe-instances-extended = self.callHackage "universe-instances-extended" "1.1.1" {};

  regex-base = self.callHackage "regex-base" "0.94.0.0" {};
  regex-posix = self.callHackage "regex-posix" "0.96.0.0" {};
  regex-tdfa = self.callHackage "regex-tdfa" "1.3.1.0" {};
  test-framework = haskellLib.dontCheck (self.callHackage "test-framework" "0.8.2.0" {});
  hnix = haskellLib.dontCheck super.hnix;
  hnix-store-core = haskellLib.dontCheck super.hnix-store-core;
  hnix-store = haskellLib.dontCheck super.hnix-store;
=======
  git = self.callCabal2nix "git" (hackGet ../dep/hs-git) {};
  # hdevtools = haskellLib.markUnbroken super.hdevtools;
  # reflex-ghci = haskellLib.markUnbroken super.reflex-ghci;
  # reflex-process = haskellLib.markUnbroken super.reflex-process;
  # reflex-vty = haskellLib.markUnbroken super.reflex-vty;
  # reflex-fsnotify = haskellLib.markUnbroken super.reflex-fsnotify;
  universe-base = haskellLib.doJailbreak super.universe-base;
  universe-reverse-instances = haskellLib.doJailbreak super.universe-reverse-instances;
  universe-instances-extended = haskellLib.doJailbreak super.universe-instances-extended;
  stylish-haskell = null; # FIXME
>>>>>>> e98256a1

  # https://github.com/haskell/hackage-security/issues/247
  hackage-security = haskellLib.dontCheck super.hackage-security; # only tests use aeson and are not compat with 1.5;
  heist = haskellLib.dontCheck (haskellLib.doJailbreak super.heist); # aeson 1.5 bump
  aeson-gadt-th = haskellLib.doJailbreak super.aeson-gadt-th; # requires aeson 1.5 for ghc8.10 support?
  deriving-compat = self.callHackage "deriving-compat" "0.6" {};
  http-api-data = haskellLib.doJailbreak super.http-api-data;
  nix-derivation = haskellLib.doJailbreak super.nix-derivation;
  algebraic-graphs = haskellLib.doJailbreak super.algebraic-graphs;
  hnix = haskellLib.overrideCabal super.hnix (drv: {
    jailbreak = true;
    preBuild = ''
      substituteInPlace src/Nix/Expr/Types.hs --replace "instance Hashable1 NonEmpty" ""
    '';
  });

  snap = haskellLib.doJailbreak super.snap;
  # Exports more internals
  snap-core = haskellLib.dontCheck (self.callCabal2nix "snap-core" (hackGet ../dep/snap-core) {});

  logging-effect = haskellLib.doJailbreak (self.callHackage "logging-effect" "1.3.10" {});
  # unliftio-core = self.callHackage "unliftio-core" "0.2.0.1" {};
  # shelly = self.callHackage "shelly" "1.9.0" {};
  # monad-logger = self.callHackage "monad-logger" "0.3.36" {};
  hpack = self.callHackage "hpack" "0.34.1" {};
}<|MERGE_RESOLUTION|>--- conflicted
+++ resolved
@@ -9,7 +9,6 @@
 in
 
 {
-<<<<<<< HEAD
   # Actually broken in current nixpkgs master due to MonadFail changes
   git = haskellLib.markUnbroken super.git;
 
@@ -27,18 +26,6 @@
   hnix = haskellLib.dontCheck super.hnix;
   hnix-store-core = haskellLib.dontCheck super.hnix-store-core;
   hnix-store = haskellLib.dontCheck super.hnix-store;
-=======
-  git = self.callCabal2nix "git" (hackGet ../dep/hs-git) {};
-  # hdevtools = haskellLib.markUnbroken super.hdevtools;
-  # reflex-ghci = haskellLib.markUnbroken super.reflex-ghci;
-  # reflex-process = haskellLib.markUnbroken super.reflex-process;
-  # reflex-vty = haskellLib.markUnbroken super.reflex-vty;
-  # reflex-fsnotify = haskellLib.markUnbroken super.reflex-fsnotify;
-  universe-base = haskellLib.doJailbreak super.universe-base;
-  universe-reverse-instances = haskellLib.doJailbreak super.universe-reverse-instances;
-  universe-instances-extended = haskellLib.doJailbreak super.universe-instances-extended;
-  stylish-haskell = null; # FIXME
->>>>>>> e98256a1
 
   # https://github.com/haskell/hackage-security/issues/247
   hackage-security = haskellLib.dontCheck super.hackage-security; # only tests use aeson and are not compat with 1.5;
