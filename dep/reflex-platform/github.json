{
  "owner": "reflex-frp",
  "repo": "reflex-platform",
<<<<<<< HEAD
  "branch": "release/0.9.2.0",
  "private": false,
  "rev": "123a6f487ca954fd983f6d4cd6b2a69d4c463d10",
  "sha256": "16q1rq0rwi6l28fv46q8m0hvb9rxrzf574j865vaz04xy8d5p1ya"
=======
  "branch": "bump-ghcjs-8.10",
  "private": false,
  "rev": "fdb6fef41f2f5160e7a5e536dc25230c63716ea0",
  "sha256": "10pf9snxplg23fvfncgrbrkgx9yjykl3k3qygsxszpkwfpv0rjy1"
>>>>>>> e98256a1
}<|MERGE_RESOLUTION|>--- conflicted
+++ resolved
@@ -1,15 +1,8 @@
 {
   "owner": "reflex-frp",
   "repo": "reflex-platform",
-<<<<<<< HEAD
-  "branch": "release/0.9.2.0",
-  "private": false,
-  "rev": "123a6f487ca954fd983f6d4cd6b2a69d4c463d10",
-  "sha256": "16q1rq0rwi6l28fv46q8m0hvb9rxrzf574j865vaz04xy8d5p1ya"
-=======
   "branch": "bump-ghcjs-8.10",
   "private": false,
   "rev": "fdb6fef41f2f5160e7a5e536dc25230c63716ea0",
   "sha256": "10pf9snxplg23fvfncgrbrkgx9yjykl3k3qygsxszpkwfpv0rjy1"
->>>>>>> e98256a1
 }