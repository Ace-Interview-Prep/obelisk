{ obelisk ? import ./.obelisk/impl {
<<<<<<< HEAD
    system = builtins.currentSystem;
    iosSdkVersion = "10.2";
    # You must accept the Android Software Development Kit License Agreement at
    # https://developer.android.com/studio/terms in order to build Android apps.
    # Uncomment and set this to `true` to indicate your acceptance:
    # config.android_sdk.accept_license = false;
=======
  system = builtins.currentSystem;
  iosSdkVersion = "10.2";
  # You must accept the Android Software Development Kit License Agreement at
  # https://developer.android.com/studio/terms in order to build Android apps.
  # Uncomment and set this to `true` to indicate your acceptance:
  # config.android_sdk.accept_license = false;
  projectOverrides = {};
>>>>>>> b57e9164
  }
}:
with obelisk;
project ./. ({ ... }: {
  android.applicationId = "systems.obsidian.obelisk.examples.minimal";
  android.displayName = "Obelisk Minimal Example";
  ios.bundleIdentifier = "systems.obsidian.obelisk.examples.minimal";
  ios.bundleName = "Obelisk Minimal Example";
} // projectOverrides)<|MERGE_RESOLUTION|>--- conflicted
+++ resolved
@@ -1,20 +1,10 @@
 { obelisk ? import ./.obelisk/impl {
-<<<<<<< HEAD
-    system = builtins.currentSystem;
-    iosSdkVersion = "10.2";
-    # You must accept the Android Software Development Kit License Agreement at
-    # https://developer.android.com/studio/terms in order to build Android apps.
-    # Uncomment and set this to `true` to indicate your acceptance:
-    # config.android_sdk.accept_license = false;
-=======
   system = builtins.currentSystem;
   iosSdkVersion = "10.2";
   # You must accept the Android Software Development Kit License Agreement at
   # https://developer.android.com/studio/terms in order to build Android apps.
   # Uncomment and set this to `true` to indicate your acceptance:
   # config.android_sdk.accept_license = false;
-  projectOverrides = {};
->>>>>>> b57e9164
   }
 }:
 with obelisk;
@@ -23,4 +13,4 @@
   android.displayName = "Obelisk Minimal Example";
   ios.bundleIdentifier = "systems.obsidian.obelisk.examples.minimal";
   ios.bundleName = "Obelisk Minimal Example";
-} // projectOverrides)+})