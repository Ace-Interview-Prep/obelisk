--- conflicted
+++ resolved
@@ -24,12 +24,7 @@
                , obelisk-frontend
                , obelisk-route
                , reflex-dom
-<<<<<<< HEAD
                , obelisk-generated-static
-               , text
-=======
-               , static
->>>>>>> b462e489
                , frontend
   --TODO: Make these ghc-options optional
   ghc-options: -threaded
