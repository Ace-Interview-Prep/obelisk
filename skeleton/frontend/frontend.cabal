name: frontend
version: 0.1
cabal-version: >= 1.8
build-type: Simple

library
  hs-source-dirs: src
  build-depends: base
               , common
               , obelisk-frontend
               , obelisk-route
               , jsaddle
               , reflex-dom
               , obelisk-executable-config-lookup
               , obelisk-generated-static
               , text
  exposed-modules:
    Frontend
  ghc-options: -Wall
  if impl(ghcjs -any)
    ghc-options: -dedupe
    cpp-options: -DGHCJS_BROWSER

executable frontend
  main-is: main.hs
  hs-source-dirs: src-bin
  build-depends: base
               , common
               , obelisk-frontend
               , obelisk-route
               , reflex-dom
               , obelisk-generated-static
               , frontend
  --TODO: Make these ghc-options optional
  ghc-options: -threaded
  if os(darwin)
     ghc-options: -dynamic
<<<<<<< HEAD
  if impl(ghjcs)
     ghcjs-options: -dedupe
=======
  if impl(ghcjs -any)
    ghc-options: -dedupe
    cpp-options: -DGHCJS_BROWSER
>>>>>>> 255190f3
<|MERGE_RESOLUTION|>--- conflicted
+++ resolved
@@ -35,11 +35,6 @@
   ghc-options: -threaded
   if os(darwin)
      ghc-options: -dynamic
-<<<<<<< HEAD
-  if impl(ghjcs)
-     ghcjs-options: -dedupe
-=======
   if impl(ghcjs -any)
     ghc-options: -dedupe
-    cpp-options: -DGHCJS_BROWSER
->>>>>>> 255190f3
+    cpp-options: -DGHCJS_BROWSER