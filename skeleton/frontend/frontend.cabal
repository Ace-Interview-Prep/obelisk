--- conflicted
+++ resolved
@@ -28,15 +28,12 @@
                , reflex-dom
                , obelisk-generated-static
                , frontend
-<<<<<<< HEAD
-  ghc-options: -threaded -O -Wall -Wredundant-constraints -Wincomplete-uni-patterns -Wincomplete-record-updates
+  ghc-options: -O -Wall -Wredundant-constraints -Wincomplete-uni-patterns -Wincomplete-record-updates
   if impl(ghcjs)
     ghc-options: -dedupe
     cpp-options: -DGHCJS_BROWSER
-=======
   --TODO: Make these ghc-options optional
   if !arch(wasm32)
      ghc-options: -threaded
->>>>>>> 32464c84
   if os(darwin)
     ghc-options: -dynamic