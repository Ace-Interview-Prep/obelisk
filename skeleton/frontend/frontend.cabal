name: frontend
version: 0.1
cabal-version: >= 1.8
build-type: Simple

library
  hs-source-dirs: src
  build-depends: base
               , common
               , obelisk-frontend
               , obelisk-route
               , jsaddle
               , reflex-dom
               , obelisk-executable-config-lookup
               , obelisk-generated-static
               , text
  exposed-modules:
    Frontend
  ghc-options: -Wall -Wredundant-constraints -Wincomplete-uni-patterns -Wincomplete-record-updates -O -fno-show-valid-hole-fits

executable frontend-a
  main-is: frontend-a.hs
  hs-source-dirs: src-bin
  build-depends: base
               , common
               , obelisk-frontend
               , obelisk-route
               , reflex-dom
               , obelisk-generated-static
               , frontend
<<<<<<< HEAD
               , obelisk-executable-config-lookup
  ghc-options: -threaded -O -Wall -Wredundant-constraints -Wincomplete-uni-patterns -Wincomplete-record-updates
  if impl(ghcjs)
    ghc-options: -dedupe
    cpp-options: -DGHCJS_BROWSER
  if os(darwin)
    ghc-options: -dynamic

executable frontend-b
  main-is: frontend-b.hs
  hs-source-dirs: src-bin
  build-depends: base
               , common
               , obelisk-frontend
               , obelisk-route
               , reflex-dom
               , obelisk-generated-static
               , frontend
               , obelisk-executable-config-lookup
  ghc-options: -threaded -O -Wall -Wredundant-constraints -Wincomplete-uni-patterns -Wincomplete-record-updates
=======
  ghc-options: -threaded -O -Wall -Wredundant-constraints -Wincomplete-uni-patterns -Wincomplete-record-updates -fno-show-valid-hole-fits
>>>>>>> 7ad33cbe
  if impl(ghcjs)
    ghc-options: -dedupe
    cpp-options: -DGHCJS_BROWSER
  if os(darwin)
    ghc-options: -dynamic<|MERGE_RESOLUTION|>--- conflicted
+++ resolved
@@ -28,9 +28,8 @@
                , reflex-dom
                , obelisk-generated-static
                , frontend
-<<<<<<< HEAD
                , obelisk-executable-config-lookup
-  ghc-options: -threaded -O -Wall -Wredundant-constraints -Wincomplete-uni-patterns -Wincomplete-record-updates
+  ghc-options: -threaded -O -Wall -Wredundant-constraints -Wincomplete-uni-patterns -Wincomplete-record-updates -fno-show-valid-hole-fits
   if impl(ghcjs)
     ghc-options: -dedupe
     cpp-options: -DGHCJS_BROWSER
@@ -48,10 +47,7 @@
                , obelisk-generated-static
                , frontend
                , obelisk-executable-config-lookup
-  ghc-options: -threaded -O -Wall -Wredundant-constraints -Wincomplete-uni-patterns -Wincomplete-record-updates
-=======
   ghc-options: -threaded -O -Wall -Wredundant-constraints -Wincomplete-uni-patterns -Wincomplete-record-updates -fno-show-valid-hole-fits
->>>>>>> 7ad33cbe
   if impl(ghcjs)
     ghc-options: -dedupe
     cpp-options: -DGHCJS_BROWSER
