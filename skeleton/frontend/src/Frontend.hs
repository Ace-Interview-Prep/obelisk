{-# LANGUAGE OverloadedStrings #-}
{-# LANGUAGE TemplateHaskell #-}

module Frontend where

import Control.Lens ((^.))
import Control.Monad
import qualified Data.Text as T
import qualified Data.Text.Encoding as T
import Language.Javascript.JSaddle (liftJSM, js, js1, jsg)

import Obelisk.Frontend
import Obelisk.Configs
import Obelisk.Route.Frontend
import Obelisk.Generated.Static

import Reflex.Dom.Core

import Common.Api
import Common.Route


-- This runs in a monad that can be run on the client or the server.
-- To run code in a pure client or pure server context, use one of the
-- `prerender` functions.
frontendA :: Frontend (R FrontendRouteA)
frontendA = Frontend
  { _frontend_head = do
      el "title" $ text "Obelisk Minimal Example"
      elAttr "script" ("type" =: "application/javascript" <> "src" =: $(static "lib.js")) blank
      elAttr "link" ("href" =: $(static "main.css") <> "type" =: "text/css" <> "rel" =: "stylesheet") blank
  , _frontend_body = do
      el "h1" $ text "Welcome to Obelisk!"
      el "p" $ text $ T.pack commonStuff

<<<<<<< HEAD
      -- `prerender` and `prerender_` let you choose a widget to run on the server
      -- during prerendering and a different widget to run on the client with
      -- JavaScript. The following will generate a `blank` widget on the server and
      -- print "Hello, World!" on the client.
      prerender_ blank $ liftJSM $ void $ eval ("console.log('Hello, World!')" :: T.Text)

      el "h2" $ display =<< askRoute
      el "ul" $ do
        el "li" $ routeLink (FrontendRouteA_Main :/ ()) $ text "Frontend A Main"
        --el "li" $ routeLink (DomainRoute_B (FullRoute_Frontend $ ObeliskRoute_App BRoute_Main) :/ ()) $ text "Frontend B Main"
        el "br" blank
        el "li" $ routeLink (FrontendRouteA_Int :/ 1) $ text "Frontend A Int"
        --el "li" $ routeLink (DomainRoute_B (FullRoute_Frontend $ ObeliskRoute_App BRoute_Text) :/ "AAA") $ text "Frontend B Text"

      let example = elAttr "div" ("style" =: "background-color: #CCF; padding: 0.5rem;")
      example $ text $ $(static "obelisk.jpg")
      elAttr "img" ("src" =: $(static "obelisk.jpg")) blank
      el "div" $ do
        exampleConfig <- getConfig "common/example"
        case exampleConfig of
          Nothing -> text "No config file found in config/common/example"
          Just s -> text $ T.decodeUtf8 s
      return ()
  }

frontendB :: Frontend (R FrontendRouteB)
frontendB = Frontend
  { _frontend_head = do
      el "title" $ text "Obelisk Minimal Example"
      elAttr "link" ("href" =: $(static "main.css") <> "type" =: "text/css" <> "rel" =: "stylesheet") blank
  , _frontend_body = do
      el "h1" $ text "Welcome to Obelisk!"
      el "p" $ text $ T.pack commonStuff

=======
>>>>>>> bd76ace5
      -- `prerender` and `prerender_` let you choose a widget to run on the server
      -- during prerendering and a different widget to run on the client with
      -- JavaScript. The following will generate a `blank` widget on the server and
      -- print "Hello, World!" on the client.
      prerender_ blank $ liftJSM $ void
        $ jsg ("window" :: T.Text)
        ^. js ("skeleton_lib" :: T.Text)
        ^. js1 ("log" :: T.Text) ("Hello, World!" :: T.Text)

      el "h2" $ display =<< askRoute
      el "ul" $ do
        el "li" $ routeLink (FrontendRouteB_Main :/ ()) $ text "Frontend B Main"
        el "br" blank
        el "li" $ routeLink (FrontendRouteB_Text :/ "AAA") $ text "Frontend B Text"

      let example = elAttr "div" ("style" =: "background-color: #CCF; padding: 0.5rem;")
      example $ text $ $(static "obelisk.jpg")
      elAttr "img" ("src" =: $(static "obelisk.jpg")) blank
      el "div" $ do
        exampleConfig <- getConfig "common/example"
        case exampleConfig of
          Nothing -> text "No config file found in config/common/example"
          Just s -> text $ T.decodeUtf8 s
      return ()
  }<|MERGE_RESOLUTION|>--- conflicted
+++ resolved
@@ -33,12 +33,14 @@
       el "h1" $ text "Welcome to Obelisk!"
       el "p" $ text $ T.pack commonStuff
 
-<<<<<<< HEAD
       -- `prerender` and `prerender_` let you choose a widget to run on the server
       -- during prerendering and a different widget to run on the client with
       -- JavaScript. The following will generate a `blank` widget on the server and
       -- print "Hello, World!" on the client.
-      prerender_ blank $ liftJSM $ void $ eval ("console.log('Hello, World!')" :: T.Text)
+      prerender_ blank $ liftJSM $ void
+        $ jsg ("window" :: T.Text)
+        ^. js ("skeleton_lib" :: T.Text)
+        ^. js1 ("log" :: T.Text) ("Hello, World!" :: T.Text)
 
       el "h2" $ display =<< askRoute
       el "ul" $ do
@@ -68,8 +70,6 @@
       el "h1" $ text "Welcome to Obelisk!"
       el "p" $ text $ T.pack commonStuff
 
-=======
->>>>>>> bd76ace5
       -- `prerender` and `prerender_` let you choose a widget to run on the server
       -- during prerendering and a different widget to run on the client with
       -- JavaScript. The following will generate a `blank` widget on the server and
