# Revision history for obelisk

This project's release branch is `master`. This log is written from the perspective of the release branch: when changes hit `master`, they are considered released, and the date should reflect that release.

## Unreleased

<<<<<<< HEAD
* Obelisk now depends directly on `reflex-dom-core` instead of `reflex-dom`. This avoids requiring a `jsaddle-webkit2gtk` dependency in apps that are only using `jsaddle-warp`. ([#606](https://github.com/obsidiansystems/obelisk/pull/606))
=======
* Fully support HTTP [Range](https://developer.mozilla.org/en-US/docs/Web/HTTP/Headers/Range) requests on static assets to support Safari. ([#664](https://github.com/obsidiansystems/obelisk/pull/664))
* Support non-EC2 deployments. ([#658](https://github.com/obsidiansystems/obelisk/pull/658))
* Fix `ob deploy test android` to work. ([#645](https://github.com/obsidiansystems/obelisk/pull/645))
* Fix vulnerability where Android deployments would leave signing keys in the nix store which is world readable. ([#645](https://github.com/obsidiansystems/obelisk/pull/645)) (Thanks to [kmicklas](https://github.com/kmicklas) for the report.)
* Add `Obelisk.Backend.runBackendWith` to allow customization of how GHCJS resources are loaded in the page. ([#668](https://github.com/obsidiansystems/obelisk/pull/668))
* Add `ob profile` command to run Obelisk projects with profiling. `ob profile` works like `ob run`, but instead of using `ghci`, it builds an executable that is built with profiling enabled. ([#654](https://github.com/obsidiansystems/obelisk/pull/654))

## v0.6.0.0 - 2020-02-21

* Fix a bug in `Obelisk.Route.Frontend` where `routeLink`, `routeLinkDynAttr`, and `dynRouteLink` would not behave exactly like `<a href="...">` when run by JavaScript. These functions now scroll to the top of the page when the link is clicked. ([#540](https://github.com/obsidiansystems/obelisk/pull/540))
* Fix a bug in `ob run`/`ob watch`/`ob repl` where nested Obelisk projects would also be loaded into the session. These are now ignored. ([#652](https://github.com/obsidiansystems/obelisk/pull/652))
* Improve behavior of `ob run`/`ob watch`/`ob repl` when multiple packages with the same name are encountered. Obelisk now issues a warning and tells you which one it will use. ([#653](https://github.com/obsidiansystems/obelisk/pull/653))
* Removed `Obelisk.Backend.mkRouteToUrl` since it is easily written in terms of `Obelisk.Route.renderObeliskRoute`:

      mkRouteToUrl validFullEncoder (k :/ v) = renderObeliskRoute validFullEncoder (FullRoute_Frontend (ObeliskRoute_App k) :/ v)

* Add `Obelisk.Backend.renderAllJsPath` to expose URL path to `ghcjs/all.js`. ([#545](https://github.com/obsidiansystems/obelisk/pull/545))
* Add argument to `serveDefaultObeliskApp`, `serveObeliskApp`, and `serveGhcjsApp` to take the path to `all.js` instead of hard-coding it. ([#545](https://github.com/obsidiansystems/obelisk/pull/545))

## v0.5.0.0 - 2020-02-07

* Add `Obelisk.Route.(?/)`, a convenience function for constructing routes nested in `Maybe`. ([#457](https://github.com/obsidiansystems/obelisk/pull/457))
* Add local unpacked packages to the `ob run`, `ob watch`, and `ob repl` sessions. Any `.cabal` or hpack package inside the current obelisk project will be loaded into the session. For `ob run`/`ob watch` this means the session will automatically reload when you save a source file in any of those packages. For `ob repl` it means that `:r` will reload changes to any of those packages. There are some edge cases where this integration is still rough. Report any issues you encounter. ([#489](https://github.com/obsidiansystems/obelisk/pull/489))
* Add `ob hoogle` command to start a local [Hoogle](https://hoogle.haskell.org/) server for the project. ([#628](https://github.com/obsidiansystems/obelisk/pull/628))
* `ob thunk pack` will now attempt to automatically detect if the thunk is a private or public repo. To avoid this detection, specify `--private` or `--public` manually. ([#607](https://github.com/obsidiansystems/obelisk/pull/607))
* Fix a bug in the plain git thunk loader for thunks marked as 'private' when the revision is not in the default branch. ([#648](https://github.com/obsidiansystems/obelisk/pull/648))
* Improve handling of runtime nix dependencies. This may fix some issues encountered particularly by users on systems other than NixOS.
>>>>>>> d5024797

## v0.4.0.0 - 2020-01-10

* Bump reflex-platform which, notably, bumps nixpkgs to 19.09. ([#585](https://github.com/obsidiansystems/obelisk/pull/585))
* Add new thunk loader for Git repositories that supports `file://` Git remotes and supports private repositories via `builtins.fetchGit` for private repositories (when the `git.json` file specifies `"private": true`). ([#594](https://github.com/obsidiansystems/obelisk/pull/594))
* Add a new thunk loader for GitHub repositories that uses `builtins.fetchTarball` for public repositories to increase loader performance and uses `fetchFromGitHub` for private repositories (when the `github.json` file specifies `"private": true`). Note that `fetchFromGitHub` requires some Nix configuration for the Nix builder to access the repository. If `ob thunk pack` fails in this case, use `-v` to see Nix's helpful message. ([#594](https://github.com/obsidiansystems/obelisk/pull/594))
* Add `--public`/`--private` options to `ob thunk pack` to specify if a repository should be treated as a public or private. ([#594](https://github.com/obsidiansystems/obelisk/pull/594))
* Improve error messaging when a dependency doesn't have the expected `.cabal` or `package.yaml` file. ([#597](https://github.com/obsidiansystems/obelisk/pull/597))
* Improve the skeleton in small ways. ([#593](https://github.com/obsidiansystems/obelisk/pull/593), [#589](https://github.com/obsidiansystems/obelisk/pull/589))
* Fix `ob` commands to again support running from any subdirectory of an obelisk project ([#591](https://github.com/obsidiansystems/obelisk/pull/591))
* Add `reflex-platform-func` argument to Obelisk's `default.nix`. It defaults to it's prior behavior of using the reflex-platform in in `dep`. ([#612](https://github.com/obsidiansystems/obelisk/pull/612))

## v0.3.0.0 - 2019-12-20

* Change the structure of Obelisk routes to use a designated
  `FullRoute` type. This combines frontend and backend routes into one
  structure. This is a **breaking** change which requires Obelisk apps
  to take specific migrations. They are:
    * Rewrite the implementation of `_backend_routeEncoder` in
      `Backend` to use `mkFullRouteEncoder` instead of
      `handleEncoder`. Specifically, the backend and frontend cases of
      the top-level `pathComponentEncoder` become the second and third
      arguments of `mkFullRouteEncoder` respectively, while the
      missing route becomes the first argument. An example of how to
      do this is available in [a reflex-examples
      commit](https://github.com/reflex-frp/reflex-examples/commits/28f566c3e7dc615578dc74297b7c620c1f13683e).
    * Replace type constructions of `InL` with `FullRoute_Backend` and
      `InR` with `FullRoute_Frontend`.
* Generalised `pathSegmentEncoder`, added `pathFieldEncoder`.
* Added some `Prism`s to the encoder library for manipulating `DSum`s.
* Add `ob doc` command, which lists paths to haddock documentation for specified packages.
* Bump reflex-platform so that obelisk now uses GHC 8.6.5 and the nixos-19.03 nixpkgs set.
* Add support in `obelisk-route` for single parameters in URL paths.
* Bump reflex-platform so that obelisk now uses reflex-dom 0.5.2.0.
* Use a `--pure` nix shell in `ob run` for parity with `ob repl` and more resilience against "works on my machine".
* Pin usages of `<nixpkgs>` in obelisk thunks, etc. to the nixpkgs used by the project's obelisk impl.
* Backport ACMEv2 support in obelisk server to regain LetsEncrypt account creation.
* Enable HTTPS in `ob run`.
* `ob run` now handles `ghci` errors better, and includes a custom `ghcid`
  version. As a result, you no longer need to have ghcid installed to
  use `ob run`, as we provide one for you.
* `ob` commands now complain less on systems with umasks other than `0022`.
* Ignore package environment files in `ob run` and `ob repl`.
* Add `Obelisk.Route.Frontend.routeLinkDynAttr`.

## v0.2.0.0 - 2019-8-17

* Configs become ByteStrings.
* FrontendConfigsT has been changed into ConfigsT and configs are made available via getConfig/getConfigs
  * The frontend will still only have access to configs that are placed in config/frontend and config/common, while the backend has access to the entire contents of the config directory via `Obelisk.ExecutableConfig.Lookup.getConfigs`.
* The backend no longer runs in BackendConfigsT.
* Add tabulation package. See Data.Tabulation for details.
* Add encoders for `DMap`, `HasFields` (cf. Data.Tabulation), and JSON.
* Use IP address for nginx proxy pass instead of localhost

## v0.1.1.0 - 2019-05-17

* Fix crashes of Android apps on 32-bit ARM devices.
* Provide a way to indicate acceptance of the Android SDK license by passing `config.android_sdk.accept_license = true;` in the arguments to the import of `.obelisk/impl` in the project's `default.nix`.
* Add `COMPLETE` pragma to `(:/)`. Using this pattern synonym should no longer generate spurious warnings about non-exhaustive pattern matching.
* Make asset path hashing strict (see `Obelisk.Asset.Gather`)
* Add the `ob shell` command to enter a nix shell for an obelisk project
* Allow skeleton's obelisk to be overridden. This changes the skeleton's default.nix interface: the arguments that it used to take are now part of the new "obelisk" argument.
* Removed `MonadIO` from `ObeliskWidget` to prevent accidental IO during prerendering. If you need to do IO in a widget it should be on the right hand side of a `prerender`.
* Significantly changed the interface to the "executable config" packages. `obelisk-executable-config-lookup` is a new internal package which looks up all configs in a platform-specific way. `obelisk-executable-frontend` and `obelisk-executable-backend` provide MTL-style monad classes (`HasFrontendConfigs` and `HasBackendConfigs`) which the frontend and backend, respectively, can use to look up configs. This replaces the old `get` function which ran in `IO`.
* Add a flag to force thunk packing even if there are unpushed changes in the unpacked thunk.


## v0.1.0.0 - 2019-03-29

* Use reflex-dom's `HydrationDomBuilder` to "hydrate" statically rendered DOM served by the Obelisk backend (rather than re-creating DOM and replacing it all).
* Add `HasCookies` and `CookiesT` to allow `ObeliskWidget`s to access cookies during static and "hydrated" DOM rendering.<|MERGE_RESOLUTION|>--- conflicted
+++ resolved
@@ -4,15 +4,13 @@
 
 ## Unreleased
 
-<<<<<<< HEAD
-* Obelisk now depends directly on `reflex-dom-core` instead of `reflex-dom`. This avoids requiring a `jsaddle-webkit2gtk` dependency in apps that are only using `jsaddle-warp`. ([#606](https://github.com/obsidiansystems/obelisk/pull/606))
-=======
 * Fully support HTTP [Range](https://developer.mozilla.org/en-US/docs/Web/HTTP/Headers/Range) requests on static assets to support Safari. ([#664](https://github.com/obsidiansystems/obelisk/pull/664))
 * Support non-EC2 deployments. ([#658](https://github.com/obsidiansystems/obelisk/pull/658))
 * Fix `ob deploy test android` to work. ([#645](https://github.com/obsidiansystems/obelisk/pull/645))
 * Fix vulnerability where Android deployments would leave signing keys in the nix store which is world readable. ([#645](https://github.com/obsidiansystems/obelisk/pull/645)) (Thanks to [kmicklas](https://github.com/kmicklas) for the report.)
 * Add `Obelisk.Backend.runBackendWith` to allow customization of how GHCJS resources are loaded in the page. ([#668](https://github.com/obsidiansystems/obelisk/pull/668))
 * Add `ob profile` command to run Obelisk projects with profiling. `ob profile` works like `ob run`, but instead of using `ghci`, it builds an executable that is built with profiling enabled. ([#654](https://github.com/obsidiansystems/obelisk/pull/654))
+* Obelisk now depends directly on `reflex-dom-core` instead of `reflex-dom`. This avoids requiring a `jsaddle-webkit2gtk` dependency in apps that are only using `jsaddle-warp`. ([#606](https://github.com/obsidiansystems/obelisk/pull/606))
 
 ## v0.6.0.0 - 2020-02-21
 
@@ -34,7 +32,6 @@
 * `ob thunk pack` will now attempt to automatically detect if the thunk is a private or public repo. To avoid this detection, specify `--private` or `--public` manually. ([#607](https://github.com/obsidiansystems/obelisk/pull/607))
 * Fix a bug in the plain git thunk loader for thunks marked as 'private' when the revision is not in the default branch. ([#648](https://github.com/obsidiansystems/obelisk/pull/648))
 * Improve handling of runtime nix dependencies. This may fix some issues encountered particularly by users on systems other than NixOS.
->>>>>>> d5024797
 
 ## v0.4.0.0 - 2020-01-10
 
