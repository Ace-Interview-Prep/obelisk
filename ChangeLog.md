--- conflicted
+++ resolved
@@ -6,11 +6,10 @@
 
 * nixpkgs-overlays
   * Remove override of acme module that pinned it to the version in nixpkgs-20.03. This is used for automatic https certificate provisioning.
-<<<<<<< HEAD
-  * Adds hint for users to take advantage of ob shell --no-interpret option for thunks
-=======
-  * Add routeLinkAttr to Obelisk.Route.Frontend
->>>>>>> e3c54ab2
+* CLI
+  * [#784](https://github.com/obsidiansystems/obelisk/pull/784): hint for users to take advantage of ob shell --no-interpret option for thunks
+* obelisk-route
+  * [#915](https://github.com/obsidiansystems/obelisk/pull/915): Add routeLinkAttr to Obelisk.Route.Frontend. This allows the creation of route links with additional, user-specified attributes.
 
 ## v1.0.0.0 - 2022-01-04
 
