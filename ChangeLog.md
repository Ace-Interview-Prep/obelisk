# Revision history for obelisk

This project's release branch is `master`. This log is written from the perspective of the release branch: when changes hit `master`, they are considered released.

## Unreleased

<<<<<<< HEAD
* static files
  * Serve .wasm files with the correct MIME type
* documentation
=======
* Documentation
>>>>>>> b6b219a5
  * [#919](https://github.com/obsidiansystems/obelisk/pull/919): Document useful command for testing obelisk branches to CONTRIBUTING.md
  * [#913](https://github.com/obsidiansystems/obelisk/pull/913): Add haddocks to Obelisk.Command.Deploy
* nixpkgs-overlays
  * Remove override of acme module that pinned it to the version in nixpkgs-20.03. This is used for automatic https certificate provisioning.
* skeleton
  * [#844](https://github.com/obsidiansystems/obelisk/pull/844): Jsaddle FFI example extended in skeleton. Note the remark on minifier renaming in /skeleton/static/lib.js
* CLI
  * [#784](https://github.com/obsidiansystems/obelisk/pull/784): hint for users to take advantage of ob shell --no-interpret option for thunks
  * [#916](https://github.com/obsidiansystems/obelisk/pull/916): Add `check-known-hosts` option in `ob deploy init`.
  * [#870](https://github.com/obsidiansystems/obelisk/pull/870): Host redirection added to `ob deploy`. Readme updated with tutorial for new functionality.
* obelisk-route
  * [#915](https://github.com/obsidiansystems/obelisk/pull/915): Add routeLinkAttr to Obelisk.Route.Frontend. This allows the creation of route links with additional, user-specified attributes.
  * [#918](https://github.com/obsidiansystems/obelisk/pull/918): Add GHC 8.10.7 support for `obelisk-route`
* Javascript FFI
  * [#903](https://github.com/obsidiansystems/obelisk/pull/903): Added support for a file which allows users to specify global variables and namespaces in JS, that should not be used by the Google Closure Compiler during minification of the GHCJS produced JS. See the [FAQ](FAQ.md).

## v1.0.0.0 - 2022-01-04

* Update reflex-platform to v0.9.2.0
  * This updated reflex-dom-core to [0.7](https://github.com/reflex-frp/reflex-dom/releases/tag/reflex-dom-core-0.7.0.0), which removes the `js` type parameter from `Prerender` (i.e., `Prerender js t m` becomes `Prerender t m`) and removes `HasJS` and `HasJSContext`. This resulted in changes to the following Obelisk modules:
    * `Obelisk.Configs`: `HasJSContext` and `HasJS` are no longer derived.
    * `Obelisk.Frontend`: `ObeliskWidget js t route m` no longer has the `js` type parameter. It is now `ObeliskWidget t route m`.
    * `Obelisk.Route.Frontend`: There are no longer `HasJSContext` or `HasJS` instances for `RoutedT`, `SetRouteT`, `RouteToUrlT`.
    * Various functions that were constrained to `Prerender js t m` have been updated to with the constraint `Prerender t m`.

## v0.9.4.0 - 2021-12-30

* Update reflex-platform to v0.9.0.0

## v0.9.3.0 - 2021-12-30

* Update reflex-platform to v0.8.0.3

## v0.9.2.1 - 2021-12-28

* Update reflex-platform to v0.7.2.0

## v0.9.2.0 - 2021-12-28

* Update reflex-platform to v0.7.1.0
* Fix bug [#790](https://github.com/obsidiansystems/obelisk/issues/790) which prevented CSS file loading on ios
* Use TemplateHaskell to determine asset file paths
  * Migration: All uses of `static @"some/path"` become `$(static "some/path")`. Instead of requiring `TypeApplications` and `DataKinds`, modules calling `static` must now enable `TemplateHaskell`.
  * Deprecation: Deprecate static asset modules generated via 'obelisk-asset-manifest-generate' in favor of modules generated via 'obelisk-asset-th-generate'. The new executable takes the same arguments as the old and should be a drop-in replacement. To preserve the old behavior, set `__deprecated.useObeliskAssetManifestGenerate = true;` in your obelisk project configuration.
  * Feature: Files added to the static directory while `ob run` is active no longer require `ob run` to be restarted
* Feature: When `staticFiles` is a derivation, as opposed to a regular directory, produce a symlink to the result of that derivation at `static.out` and have `ob run` serve static assets from that symlink. This makes it possible for the static asset derivation to be rebuilt and the new results served without restarting `ob run`.
* Feature: Rebuild static asset derivations while `ob run` is active as long as the change to the derivation is within the project folder. `ob run` now displays a message ("Static assets rebuilt and symlinked to static.out") whenever static assets have been rebuilt and the new static assets are being served.
* Feature: Add `staticFilePath` to `Obelisk.Generated.Static`. Like `static`, this uses TH to generate a reference to a file. Unlike `static`, this `staticFilePath` generates a path on the filesystem instead of URL path.
* Docs: Added [documentation](lib/route/docs/introduction.md) for obelisk-routes.

## v0.9.1.0

* [#801](https://github.com/obsidiansystems/obelisk/pull/801): Remove errors and warning for local packages without a library component
* [#812](https://github.com/obsidiansystems/obelisk/pull/812): Add support for `NoImplicitPrelude` and other extensions disabled via `No`
* Pinned version bumps:
  * reflex-platform [0.7.0.0](https://github.com/reflex-frp/reflex-platform/releases/tag/v0.7.0.0)
  * hnix 0.8.0
* [#787](https://github.com/obsidiansystems/obelisk/pull/787): Set `immutable` cache control directive when serving content-addressed static assets
* Use iOS SDK 13.2


## v0.9.0.1

* ([#810](https://github.com/obsidiansystems/obelisk/pull/810)) Fix loading of `all.js` in fully compiled web apps.

## v0.9.0.0

* **(Breaking change)** Backport nixpkgs upgrades to ACME/Let's Encrypt handling so that HTTPS deployments continue to work flawlessly. If your deployment is having trouble renewing [Let's Encrypt](https://letsencrypt.org/) certificates, upgrade to this version.
  * **IMPORTANT:** In order to use [Let's Encrypt](https://letsencrypt.org/) you must now accept their [terms of service](https://letsencrypt.org/repository/). To do that, add `terms.security.acme.acceptTerms = true;` to the `import ./.obelisk/impl {` section in your `default.nix`. The new skeleton application may serve as an [example](https://github.com/obsidiansystems/obelisk/blob/4759342ab3570888c027d4c58cb5694cb832d624/skeleton/default.nix#L13).
* Update reflex-platform dependency to v0.6.0.0
* ([#715](https://github.com/obsidiansystems/obelisk/pull/715)) In `Obelisk.Route` deprecate `isoEncoder` and `prismEncoder` in favor of more precisely named `viewEncoder` and `reviewEncoder` (respectively) and improve documentation regarding contravariance of `reviewEncoder`.
* ([#739](https://github.com/obsidiansystems/obelisk/pull/739)) Improve `ob shell` by allowing commands to be passed verbatim after a `--` argument. For example, `ob shell 'run command'` can now be written `ob shell -- run command`.
* ([#735](https://github.com/obsidiansystems/obelisk/pull/735)) Fix regression causing custom `Prelude`s to break `ob run`/`ob watch`/`ob repl`.
* ([#737](https://github.com/obsidiansystems/obelisk/pull/737)) Fix bug causing custom `Prelude`s to break `ob profile`.
* ([#752](https://github.com/obsidiansystems/obelisk/pull/752)) Fix the `ob` command-line tool to return non-zero exit code when underlying processes fail.
* ([#742](https://github.com/obsidiansystems/obelisk/pull/742), [#57](https://github.com/obsidiansystems/obelisk/pull/57), [#406](https://github.com/obsidiansystems/obelisk/pull/406)) Enable `-dedupe` and `-DGHCJS_BROWSER` in GHCJS builds to make JavaScript output considerably smaller leading to faster load/parse times and faster build times.
  * **Migration:** New Obelisk projects will automatically benefit from this change, but existing projects need to apply a change similar to [this one](https://github.com/obsidiansystems/obelisk/blob/371cb3302085601c5ec73e9574d51c8b95e3e493/skeleton/frontend/frontend.cabal#L32-L34).
* ([#742](https://github.com/obsidiansystems/obelisk/pull/742)) Update `reflex-platform` which includes:
    * A new version of GHCJS where `-dedupe` is fixed.

## v0.8.0.0

* ([#674](https://github.com/obsidiansystems/obelisk/pull/674), [#711](https://github.com/obsidiansystems/obelisk/pull/711)) Introduce a new thunk format to support accessing the thunk's source directly when packed. When packed, thunks have an additional file called `thunk.nix` and `default.nix` is now a thin wrapper around that.
* ([#665](https://github.com/obsidiansystems/obelisk/pull/665)) Add `--interpret` and `--no-interpret` options to `ob run`/`ob watch`/`ob repl`/`ob shell`. These options allow you to pick which paths will be pre-compiled by `nix` when entering the shell/session and which won't. For example `ob run --no-interpret dep` will ensure that any dependencies found in `./dep` will be built by `nix` before loading the rest of the project into the `ghci` session. The same configuration for `ob shell` will ensure that those packages are built and available in the `ghc` package database inside the shell.

  **NOTE:** `ob shell`'s default behavior is now different. By default it now behaves like `ob run`/`ob watch`/`ob repl` in that it does *not* pre-build any packages whose `.cabal` or `package.yaml` files are found in the project. To regain the previous behavior, use `ob shell --no-interpret . --interpret backend --interpret common --interpret frontend` from the project root.
* ([#695](https://github.com/obsidiansystems/obelisk/pull/695)) `ob deploy init` now requires that your obelisk project be a clean `git` checkout with pushed changes. It has always required that your obelisk project be a `git` repository, but it did not require that your local changes be committed and pushed. This new requirement is added to ensure users don't accidentally create a deployment pointing to an old version of the project.
* ([#705](https://github.com/obsidiansystems/obelisk/pull/705)) Add `Obelisk.Route.packTextEncoder` and generalize `Obelisk.Route.unpackTextEncoder` over any `Data.Text.Lens.IsText`.
* ([#712](https://github.com/obsidiansystems/obelisk/pull/712)) Update [`reflex-platform`](https://github.com/reflex-frp/reflex-platform) to version 0.5.3.0.
* ([#700](https://github.com/obsidiansystems/obelisk/pull/700)) Ensure `ob init` uses the thunk format of the target obelisk rather than the one currently running the init command. If a user had installed a version of obelisk with a new thunk format, a newly initialized skeleton of an older version would not be able to unpack its own `.obelisk/impl`.
* ([#693](https://github.com/obsidiansystems/obelisk/pull/693)) Fix a bug where some packages in `.attr-cache` directories would be incorrectly picked up and used instead of the correct ones when using `ob run`/`ob watch`/`ob repl`.
* ([#709](https://github.com/obsidiansystems/obelisk/pull/709)) Fix a bug in obelisk's preprocessor causing it to incorrectly skip files in some circumstances.
* ([#663](https://github.com/obsidiansystems/obelisk/pull/663)) Add **experimental** support for [`ghcide`](https://github.com/digital-asset/ghcide). See the README for more information.
* ([#714](https://github.com/obsidiansystems/obelisk/pull/714)) Miscellaneous improvements to CLI help and logging.

## v0.7.0.1

* Fix the version number for `ob` the command-line tool. ([#679](https://github.com/obsidiansystems/obelisk/pull/679))

## v0.7.0.0

* Fully support HTTP [Range](https://developer.mozilla.org/en-US/docs/Web/HTTP/Headers/Range) requests on static assets to support Safari. ([#664](https://github.com/obsidiansystems/obelisk/pull/664))
* Support non-EC2 deployments. ([#658](https://github.com/obsidiansystems/obelisk/pull/658))
* Fix `ob deploy test android` to work. ([#645](https://github.com/obsidiansystems/obelisk/pull/645))
* Fix vulnerability where Android deployments would leave signing keys in the nix store which is world readable. ([#645](https://github.com/obsidiansystems/obelisk/pull/645)) (Thanks to [kmicklas](https://github.com/kmicklas) for the report.)
* Add `Obelisk.Backend.runBackendWith` to allow several customizations. ([#668](https://github.com/obsidiansystems/obelisk/pull/668), [#644](https://github.com/obsidiansystems/obelisk/pull/644))
* Add `ob profile` command to run Obelisk projects with profiling. `ob profile` works like `ob run`, but instead of using `ghci`, it builds an executable that is built with profiling enabled. ([#654](https://github.com/obsidiansystems/obelisk/pull/654))
* Obelisk's `default.nix` now exposes `mkAssets` function which is used to construct the assets served by an Obelisk application. ([#651](https://github.com/obsidiansystems/obelisk/pull/651))
* Bump reflex-platform to v0.5.2.0. ([#671](https://github.com/obsidiansystems/obelisk/pull/671))

## v0.6.0.0 - 2020-02-21

* Fix a bug in `Obelisk.Route.Frontend` where `routeLink`, `routeLinkDynAttr`, and `dynRouteLink` would not behave exactly like `<a href="...">` when run by JavaScript. These functions now scroll to the top of the page when the link is clicked. ([#540](https://github.com/obsidiansystems/obelisk/pull/540))
* Fix a bug in `ob run`/`ob watch`/`ob repl` where nested Obelisk projects would also be loaded into the session. These are now ignored. ([#652](https://github.com/obsidiansystems/obelisk/pull/652))
* Improve behavior of `ob run`/`ob watch`/`ob repl` when multiple packages with the same name are encountered. Obelisk now issues a warning and tells you which one it will use. ([#653](https://github.com/obsidiansystems/obelisk/pull/653))
* Removed `Obelisk.Backend.mkRouteToUrl` since it is easily written in terms of `Obelisk.Route.renderObeliskRoute`:

      mkRouteToUrl validFullEncoder (k :/ v) = renderObeliskRoute validFullEncoder (FullRoute_Frontend (ObeliskRoute_App k) :/ v)

* Add `Obelisk.Backend.renderAllJsPath` to expose URL path to `ghcjs/all.js`. ([#545](https://github.com/obsidiansystems/obelisk/pull/545))
* Add argument to `serveDefaultObeliskApp`, `serveObeliskApp`, and `serveGhcjsApp` to take the path to `all.js` instead of hard-coding it. ([#545](https://github.com/obsidiansystems/obelisk/pull/545))

## v0.5.0.0 - 2020-02-07

* Add `Obelisk.Route.(?/)`, a convenience function for constructing routes nested in `Maybe`. ([#457](https://github.com/obsidiansystems/obelisk/pull/457))
* Add local unpacked packages to the `ob run`, `ob watch`, and `ob repl` sessions. Any `.cabal` or hpack package inside the current obelisk project will be loaded into the session. For `ob run`/`ob watch` this means the session will automatically reload when you save a source file in any of those packages. For `ob repl` it means that `:r` will reload changes to any of those packages. There are some edge cases where this integration is still rough. Report any issues you encounter. ([#489](https://github.com/obsidiansystems/obelisk/pull/489))
* Add `ob hoogle` command to start a local [Hoogle](https://hoogle.haskell.org/) server for the project. ([#628](https://github.com/obsidiansystems/obelisk/pull/628))
* `ob thunk pack` will now attempt to automatically detect if the thunk is a private or public repo. To avoid this detection, specify `--private` or `--public` manually. ([#607](https://github.com/obsidiansystems/obelisk/pull/607))
* Fix a bug in the plain git thunk loader for thunks marked as 'private' when the revision is not in the default branch. ([#648](https://github.com/obsidiansystems/obelisk/pull/648))
* Improve handling of runtime nix dependencies. This may fix some issues encountered particularly by users on systems other than NixOS.

## v0.4.0.0 - 2020-01-10

* Bump reflex-platform which, notably, bumps nixpkgs to 19.09. ([#585](https://github.com/obsidiansystems/obelisk/pull/585))
* Add new thunk loader for Git repositories that supports `file://` Git remotes and supports private repositories via `builtins.fetchGit` for private repositories (when the `git.json` file specifies `"private": true`). ([#594](https://github.com/obsidiansystems/obelisk/pull/594))
* Add a new thunk loader for GitHub repositories that uses `builtins.fetchTarball` for public repositories to increase loader performance and uses `fetchFromGitHub` for private repositories (when the `github.json` file specifies `"private": true`). Note that `fetchFromGitHub` requires some Nix configuration for the Nix builder to access the repository. If `ob thunk pack` fails in this case, use `-v` to see Nix's helpful message. ([#594](https://github.com/obsidiansystems/obelisk/pull/594))
* Add `--public`/`--private` options to `ob thunk pack` to specify if a repository should be treated as a public or private. ([#594](https://github.com/obsidiansystems/obelisk/pull/594))
* Improve error messaging when a dependency doesn't have the expected `.cabal` or `package.yaml` file. ([#597](https://github.com/obsidiansystems/obelisk/pull/597))
* Improve the skeleton in small ways. ([#593](https://github.com/obsidiansystems/obelisk/pull/593), [#589](https://github.com/obsidiansystems/obelisk/pull/589))
* Fix `ob` commands to again support running from any subdirectory of an obelisk project ([#591](https://github.com/obsidiansystems/obelisk/pull/591))
* Add `reflex-platform-func` argument to Obelisk's `default.nix`. It defaults to its prior behavior of using the reflex-platform in in `dep`. ([#612](https://github.com/obsidiansystems/obelisk/pull/612))

## v0.3.0.0 - 2019-12-20

* Change the structure of Obelisk routes to use a designated
  `FullRoute` type. This combines frontend and backend routes into one
  structure. This is a **breaking** change which requires Obelisk apps
  to take specific migrations. They are:
    * Rewrite the implementation of `_backend_routeEncoder` in
      `Backend` to use `mkFullRouteEncoder` instead of
      `handleEncoder`. Specifically, the backend and frontend cases of
      the top-level `pathComponentEncoder` become the second and third
      arguments of `mkFullRouteEncoder` respectively, while the
      missing route becomes the first argument. An example of how to
      do this is available in [a reflex-examples
      commit](https://github.com/reflex-frp/reflex-examples/commits/28f566c3e7dc615578dc74297b7c620c1f13683e).
    * Replace type constructions of `InL` with `FullRoute_Backend` and
      `InR` with `FullRoute_Frontend`.
* Generalised `pathSegmentEncoder`, added `pathFieldEncoder`.
* Added some `Prism`s to the encoder library for manipulating `DSum`s.
* Add `ob doc` command, which lists paths to haddock documentation for specified packages.
* Bump reflex-platform so that obelisk now uses GHC 8.6.5 and the nixos-19.03 nixpkgs set.
* Add support in `obelisk-route` for single parameters in URL paths.
* Bump reflex-platform so that obelisk now uses reflex-dom 0.5.2.0.
* Use a `--pure` nix shell in `ob run` for parity with `ob repl` and more resilience against "works on my machine".
* Pin usages of `<nixpkgs>` in obelisk thunks, etc. to the nixpkgs used by the project's obelisk impl.
* Backport ACMEv2 support in obelisk server to regain LetsEncrypt account creation.
* Enable HTTPS in `ob run`.
* `ob run` now handles `ghci` errors better, and includes a custom `ghcid`
  version. As a result, you no longer need to have ghcid installed to
  use `ob run`, as we provide one for you.
* `ob` commands now complain less on systems with umasks other than `0022`.
* Ignore package environment files in `ob run` and `ob repl`.
* Add `Obelisk.Route.Frontend.routeLinkDynAttr`.

## v0.2.0.0 - 2019-8-17

* Configs become ByteStrings.
* FrontendConfigsT has been changed into ConfigsT and configs are made available via getConfig/getConfigs
  * The frontend will still only have access to configs that are placed in config/frontend and config/common, while the backend has access to the entire contents of the config directory via `Obelisk.ExecutableConfig.Lookup.getConfigs`.
* The backend no longer runs in BackendConfigsT.
* Add tabulation package. See Data.Tabulation for details.
* Add encoders for `DMap`, `HasFields` (cf. Data.Tabulation), and JSON.
* Use IP address for nginx proxy pass instead of localhost

## v0.1.1.0 - 2019-05-17

* Fix crashes of Android apps on 32-bit ARM devices.
* Provide a way to indicate acceptance of the Android SDK license by passing `config.android_sdk.accept_license = true;` in the arguments to the import of `.obelisk/impl` in the project's `default.nix`.
* Add `COMPLETE` pragma to `(:/)`. Using this pattern synonym should no longer generate spurious warnings about non-exhaustive pattern matching.
* Make asset path hashing strict (see `Obelisk.Asset.Gather`)
* Add the `ob shell` command to enter a nix shell for an obelisk project
* Allow skeleton's obelisk to be overridden. This changes the skeleton's default.nix interface: the arguments that it used to take are now part of the new "obelisk" argument.
* Removed `MonadIO` from `ObeliskWidget` to prevent accidental IO during prerendering. If you need to do IO in a widget it should be on the right hand side of a `prerender`.
* Significantly changed the interface to the "executable config" packages. `obelisk-executable-config-lookup` is a new internal package which looks up all configs in a platform-specific way. `obelisk-executable-frontend` and `obelisk-executable-backend` provide MTL-style monad classes (`HasFrontendConfigs` and `HasBackendConfigs`) which the frontend and backend, respectively, can use to look up configs. This replaces the old `get` function which ran in `IO`.
* Add a flag to force thunk packing even if there are unpushed changes in the unpacked thunk.


## v0.1.0.0 - 2019-03-29

* Use reflex-dom's `HydrationDomBuilder` to "hydrate" statically rendered DOM served by the Obelisk backend (rather than re-creating DOM and replacing it all).
* Add `HasCookies` and `CookiesT` to allow `ObeliskWidget`s to access cookies during static and "hydrated" DOM rendering.<|MERGE_RESOLUTION|>--- conflicted
+++ resolved
@@ -4,13 +4,7 @@
 
 ## Unreleased
 
-<<<<<<< HEAD
-* static files
-  * Serve .wasm files with the correct MIME type
-* documentation
-=======
 * Documentation
->>>>>>> b6b219a5
   * [#919](https://github.com/obsidiansystems/obelisk/pull/919): Document useful command for testing obelisk branches to CONTRIBUTING.md
   * [#913](https://github.com/obsidiansystems/obelisk/pull/913): Add haddocks to Obelisk.Command.Deploy
 * nixpkgs-overlays
@@ -26,6 +20,8 @@
   * [#918](https://github.com/obsidiansystems/obelisk/pull/918): Add GHC 8.10.7 support for `obelisk-route`
 * Javascript FFI
   * [#903](https://github.com/obsidiansystems/obelisk/pull/903): Added support for a file which allows users to specify global variables and namespaces in JS, that should not be used by the Google Closure Compiler during minification of the GHCJS produced JS. See the [FAQ](FAQ.md).
+* Static Assets
+  * [#922](https://github.com/obsidiansystems/obelisk/pull/922): Serve .wasm files with the correct MIME type
 
 ## v1.0.0.0 - 2022-01-04
 
