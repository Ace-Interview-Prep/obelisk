--- conflicted
+++ resolved
@@ -3,10 +3,8 @@
 This project's release branch is `master`. This log is written from the perspective of the release branch: when changes hit `master`, they are considered released.
 
 ## Unreleased
-<<<<<<< HEAD
 * Added support for a static/externs.js file. This file allows users to specify global variables and namespaces in JS, that should not be used by the Google Closure Compiler
 during minification of the GHCJS produced JS.
-=======
 
 * nixpkgs-overlays
   * Remove override of acme module that pinned it to the version in nixpkgs-20.03. This is used for automatic https certificate provisioning.
@@ -44,7 +42,6 @@
 * Feature: Rebuild static asset derivations while `ob run` is active as long as the change to the derivation is within the project folder. `ob run` now displays a message ("Static assets rebuilt and symlinked to static.out") whenever static assets have been rebuilt and the new static assets are being served.
 * Feature: Add `staticFilePath` to `Obelisk.Generated.Static`. Like `static`, this uses TH to generate a reference to a file. Unlike `static`, this `staticFilePath` generates a path on the filesystem instead of URL path.
 * Docs: Added [documentation](lib/route/docs/introduction.md) for obelisk-routes.
->>>>>>> 4ad59247
 
 ## v0.9.1.0
 
