# Revision history for obelisk

This project's release branch is `master`. This log is written from the perspective of the release branch: when changes hit `master`, they are considered released, and the date should reflect that release.

## Unreleased

* Add `Obelisk.Route.(?/)`, a convenience function for constructing routes nested in `Maybe`. ([#457](https://github.com/obsidiansystems/obelisk/pull/457))
<<<<<<< HEAD
* Add local packages from the Nix `project { packages }` option to the GHCi config, so that they are auto-reloaded with `ob run`. ([#489](https://github.com/obsidiansystems/obelisk/pull/489))
* Add `ob hoogle` command to start a local [Hoogle](https://hoogle.haskell.org/) server for the project. ([#628](https://github.com/obsidiansystems/obelisk/pull/628))
=======
* Add local unpacked packages to the `ob run` and `ob repl` sessions. Any `.cabal` or hpack package inside the current obelisk project will be loaded into the session. For `ob run` this means the test server will automatically reload when you save a source file in any of those packages. For `ob repl` it means that `:r` will reload changes to any of those packages. There are some edge cases where this integration is still rough. Report any issues you encounter. ([#489](https://github.com/obsidiansystems/obelisk/pull/489))
>>>>>>> ce844a46

## v0.4.0.0 - 2020-01-10

* Bump reflex-platform which, notably, bumps nixpkgs to 19.09. ([#585](https://github.com/obsidiansystems/obelisk/pull/585))
* Add new thunk loader for Git repositories that supports `file://` Git remotes and supports private repositories via `builtins.fetchGit` for private repositories (when the `git.json` file specifies `"private": true`). ([#594](https://github.com/obsidiansystems/obelisk/pull/594))
* Add a new thunk loader for GitHub repositories that uses `builtins.fetchTarball` for public repositories to increase loader performance and uses `fetchFromGitHub` for private repositories (when the `github.json` file specifies `"private": true`). Note that `fetchFromGitHub` requires some Nix configuration for the Nix builder to access the repository. If `ob thunk pack` fails in this case, use `-v` to see Nix's helpful message. ([#594](https://github.com/obsidiansystems/obelisk/pull/594))
* Add `--public`/`--private` options to `ob thunk pack` to specify if a repository should be treated as a public or private. ([#594](https://github.com/obsidiansystems/obelisk/pull/594))
* Improve error messaging when a dependency doesn't have the expected `.cabal` or `package.yaml` file. ([#597](https://github.com/obsidiansystems/obelisk/pull/597))
* Improve the skeleton in small ways. ([#593](https://github.com/obsidiansystems/obelisk/pull/593), [#589](https://github.com/obsidiansystems/obelisk/pull/589))
* Fix `ob` commands to again support running from any subdirectory of an obelisk project ([#591](https://github.com/obsidiansystems/obelisk/pull/591))
* Add `reflex-platform-func` argument to Obelisk's `default.nix`. It defaults to it's prior behavior of using the reflex-platform in in `dep`. ([#612](https://github.com/obsidiansystems/obelisk/pull/612))

## v0.3.0.0 - 2019-12-20

* Generalised `pathSegmentEncoder`, added `pathFieldEncoder`.
* Added some `Prism`s to the encoder library for manipulating `DSum`s.
* Add `ob doc` command, which lists paths to haddock documentation for specified packages.
* Bump reflex-platform so that obelisk now uses GHC 8.6.5 and the nixos-19.03 nixpkgs set.
* Add support in `obelisk-route` for single parameters in URL paths.
* Bump reflex-platform so that obelisk now uses reflex-dom 0.5.2.0.
* Use a `--pure` nix shell in `ob run` for parity with `ob repl` and more resilience against "works on my machine".
* Pin usages of `<nixpkgs>` in obelisk thunks, etc. to the nixpkgs used by the project's obelisk impl.
* Backport ACMEv2 support in obelisk server to regain LetsEncrypt account creation.
* Enable HTTPS in `ob run`.
* `ob run` now handles `ghci` errors better, and includes a custom `ghcid`
  version. As a result, you no longer need to have ghcid installed to
  use `ob run`, as we provide one for you.
* `ob` commands now complain less on systems with umasks other than `0022`.
* Ignore package environment files in `ob run` and `ob repl`.
* Add `Obelisk.Route.Frontend.routeLinkDynAttr`.

## v0.2.0.0 - 2019-8-17

* Configs become ByteStrings.
* FrontendConfigsT has been changed into ConfigsT and configs are made available via getConfig/getConfigs
  * The frontend will still only have access to configs that are placed in config/frontend and config/common, while the backend has access to the entire contents of the config directory via `Obelisk.ExecutableConfig.Lookup.getConfigs`.
* The backend no longer runs in BackendConfigsT.
* Add tabulation package. See Data.Tabulation for details.
* Add encoders for `DMap`, `HasFields` (cf. Data.Tabulation), and JSON.
* Use IP address for nginx proxy pass instead of localhost

## v0.1.1.0 - 2019-05-17

* Fix crashes of Android apps on 32-bit ARM devices.
* Provide a way to indicate acceptance of the Android SDK license by passing `config.android_sdk.accept_license = true;` in the arguments to the import of `.obelisk/impl` in the project's `default.nix`.
* Add `COMPLETE` pragma to `(:/)`. Using this pattern synonym should no longer generate spurious warnings about non-exhaustive pattern matching.
* Make asset path hashing strict (see `Obelisk.Asset.Gather`)
* Add the `ob shell` command to enter a nix shell for an obelisk project
* Allow skeleton's obelisk to be overridden. This changes the skeleton's default.nix interface: the arguments that it used to take are now part of the new "obelisk" argument.
* Removed `MonadIO` from `ObeliskWidget` to prevent accidental IO during prerendering. If you need to do IO in a widget it should be on the right hand side of a `prerender`.
* Significantly changed the interface to the "executable config" packages. `obelisk-executable-config-lookup` is a new internal package which looks up all configs in a platform-specific way. `obelisk-executable-frontend` and `obelisk-executable-backend` provide MTL-style monad classes (`HasFrontendConfigs` and `HasBackendConfigs`) which the frontend and backend, respectively, can use to look up configs. This replaces the old `get` function which ran in `IO`.
* Add a flag to force thunk packing even if there are unpushed changes in the unpacked thunk.


## v0.1.0.0 - 2019-03-29

* Use reflex-dom's `HydrationDomBuilder` to "hydrate" statically rendered DOM served by the Obelisk backend (rather than re-creating DOM and replacing it all).
* Add `HasCookies` and `CookiesT` to allow `ObeliskWidget`s to access cookies during static and "hydrated" DOM rendering.<|MERGE_RESOLUTION|>--- conflicted
+++ resolved
@@ -5,12 +5,8 @@
 ## Unreleased
 
 * Add `Obelisk.Route.(?/)`, a convenience function for constructing routes nested in `Maybe`. ([#457](https://github.com/obsidiansystems/obelisk/pull/457))
-<<<<<<< HEAD
-* Add local packages from the Nix `project { packages }` option to the GHCi config, so that they are auto-reloaded with `ob run`. ([#489](https://github.com/obsidiansystems/obelisk/pull/489))
+* Add local unpacked packages to the `ob run` and `ob repl` sessions. Any `.cabal` or hpack package inside the current obelisk project will be loaded into the session. For `ob run` this means the test server will automatically reload when you save a source file in any of those packages. For `ob repl` it means that `:r` will reload changes to any of those packages. There are some edge cases where this integration is still rough. Report any issues you encounter. ([#489](https://github.com/obsidiansystems/obelisk/pull/489))
 * Add `ob hoogle` command to start a local [Hoogle](https://hoogle.haskell.org/) server for the project. ([#628](https://github.com/obsidiansystems/obelisk/pull/628))
-=======
-* Add local unpacked packages to the `ob run` and `ob repl` sessions. Any `.cabal` or hpack package inside the current obelisk project will be loaded into the session. For `ob run` this means the test server will automatically reload when you save a source file in any of those packages. For `ob repl` it means that `:r` will reload changes to any of those packages. There are some edge cases where this integration is still rough. Report any issues you encounter. ([#489](https://github.com/obsidiansystems/obelisk/pull/489))
->>>>>>> ce844a46
 
 ## v0.4.0.0 - 2020-01-10
 
