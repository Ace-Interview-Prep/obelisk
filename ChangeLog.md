# Revision history for obelisk

This project's release branch is `master`. This log is written from the perspective of the release branch: when changes hit `master`, they are considered released, and the date should reflect that release.

## Unreleased

<<<<<<< HEAD
* Obelisk now depends directly on reflex-dom-core instead of
  reflex-dom. This avoids requiring a jsaddle-webkit2gtk dependency in
  apps that are only using jsaddle-warp.
=======
* Bump reflex-platform which, notably, bumps nixpkgs to 19.09
>>>>>>> 34611b99

## v0.3.0.0 - 2019-12-20

* Generalised `pathSegmentEncoder`, added `pathFieldEncoder`.
* Added some `Prism`s to the encoder library for manipulating `DSum`s.
* Add `ob doc` command, which lists paths to haddock documentation for specified packages.
* Bump reflex-platform so that obelisk now uses GHC 8.6.5 and the nixos-19.03 nixpkgs set.
* Add support in `obelisk-route` for single parameters in URL paths.
* Bump reflex-platform so that obelisk now uses reflex-dom 0.5.2.0.
* Use a `--pure` nix shell in `ob run` for parity with `ob repl` and more resilience against "works on my machine".
* Pin usages of `<nixpkgs>` in obelisk thunks, etc. to the nixpkgs used by the project's obelisk impl.
* Backport ACMEv2 support in obelisk server to regain LetsEncrypt account creation.
* Enable HTTPS in `ob run`.
* `ob run` now handles `ghci` errors better, and includes a custom `ghcid`
  version. As a result, you no longer need to have ghcid installed to
  use `ob run`, as we provide one for you.
* `ob` commands now complain less on systems with umasks other than `0022`.
* Ignore package environment files in `ob run` and `ob repl`.
* Add `Obelisk.Route.Frontend.routeLinkDynAttr`.

## v0.2.0.0 - 2019-8-17

* Configs become ByteStrings.
* FrontendConfigsT has been changed into ConfigsT and configs are made available via getConfig/getConfigs
  * The frontend will still only have access to configs that are placed in config/frontend and config/common, while the backend has access to the entire contents of the config directory via `Obelisk.ExecutableConfig.Lookup.getConfigs`.
* The backend no longer runs in BackendConfigsT.
* Add tabulation package. See Data.Tabulation for details.
* Add encoders for `DMap`, `HasFields` (cf. Data.Tabulation), and JSON.
* Use IP address for nginx proxy pass instead of localhost

## v0.1.1.0 - 2019-05-17

* Fix crashes of Android apps on 32-bit ARM devices.
* Provide a way to indicate acceptance of the Android SDK license by passing `config.android_sdk.accept_license = true;` in the arguments to the import of `.obelisk/impl` in the project's `default.nix`.
* Add `COMPLETE` pragma to `(:/)`. Using this pattern synonym should no longer generate spurious warnings about non-exhaustive pattern matching.
* Make asset path hashing strict (see `Obelisk.Asset.Gather`)
* Add the `ob shell` command to enter a nix shell for an obelisk project
* Allow skeleton's obelisk to be overridden. This changes the skeleton's default.nix interface: the arguments that it used to take are now part of the new "obelisk" argument.
* Removed `MonadIO` from `ObeliskWidget` to prevent accidental IO during prerendering. If you need to do IO in a widget it should be on the right hand side of a `prerender`.
* Significantly changed the interface to the "executable config" packages. `obelisk-executable-config-lookup` is a new internal package which looks up all configs in a platform-specific way. `obelisk-executable-frontend` and `obelisk-executable-backend` provide MTL-style monad classes (`HasFrontendConfigs` and `HasBackendConfigs`) which the frontend and backend, respectively, can use to look up configs. This replaces the old `get` function which ran in `IO`.
* Add a flag to force thunk packing even if there are unpushed changes in the unpacked thunk.


## v0.1.0.0 - 2019-03-29

* Use reflex-dom's `HydrationDomBuilder` to "hydrate" statically rendered DOM served by the Obelisk backend (rather than re-creating DOM and replacing it all).
* Add `HasCookies` and `CookiesT` to allow `ObeliskWidget`s to access cookies during static and "hydrated" DOM rendering.<|MERGE_RESOLUTION|>--- conflicted
+++ resolved
@@ -4,13 +4,10 @@
 
 ## Unreleased
 
-<<<<<<< HEAD
-* Obelisk now depends directly on reflex-dom-core instead of
-  reflex-dom. This avoids requiring a jsaddle-webkit2gtk dependency in
-  apps that are only using jsaddle-warp.
-=======
 * Bump reflex-platform which, notably, bumps nixpkgs to 19.09
->>>>>>> 34611b99
+* Obelisk now depends directly on `reflex-dom-core` instead of reflex-dom.
+  This avoids requiring a `jsaddle-webkit2gtk` dependency in
+  apps that are only using `jsaddle-warp`.
 
 ## v0.3.0.0 - 2019-12-20
 
