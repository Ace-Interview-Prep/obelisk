--- conflicted
+++ resolved
@@ -2,11 +2,10 @@
 
 This project's release branch is `master`. This log is written from the perspective of the release branch: when changes hit `master`, they are considered released.
 
-<<<<<<< HEAD
 ## Unreleased
 
 * Obelisk.Route: add pathQueryEncoder and generalizeIdentity
-=======
+
 ## v1.3.0.0
 * [#1047](https://github.com/obsidiansystems/obelisk/pull/1047): Update default ios sdk to 15
 * [#1048](https://github.com/obsidiansystems/obelisk/pull/1048): Expose ghcIosAarch64 to projects 
@@ -18,7 +17,6 @@
 * [#1035](https://github.com/obsidiansystems/obelisk/pull/1035): During deployment, chown configs after copying them to the server
 * [#1040](https://github.com/obsidiansystems/obelisk/pull/1040): Batch hashing of static assets
 * Update reflex-platform to [1.1.2.0](https://github.com/reflex-frp/reflex-platform/releases/tag/v1.1.2.0)
->>>>>>> 58c04270
 
 ## v1.1.1.0 - 2023-08-01
 
