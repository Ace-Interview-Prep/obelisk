# Revision history for obelisk

This project's release branch is `master`. This log is written from the perspective of the release branch: when changes hit `master`, they are considered released.

## Unreleased

* nixpkgs-overlays
  * Remove override of acme module that pinned it to the version in nixpkgs-20.03. This is used for automatic https certificate provisioning.
<<<<<<< HEAD
* Add `check-known-hosts` option in `ob deploy init`
=======
>>>>>>> b1566b1e

## v1.0.0.0 - 2022-01-04

* Update reflex-platform to v0.9.2.0
  * This updated reflex-dom-core to [0.7](https://github.com/reflex-frp/reflex-dom/releases/tag/reflex-dom-core-0.7.0.0), which removes the `js` type parameter from `Prerender` (i.e., `Prerender js t m` becomes `Prerender t m`) and removes `HasJS` and `HasJSContext`. This resulted in changes to the following Obelisk modules:
    * `Obelisk.Configs`: `HasJSContext` and `HasJS` are no longer derived.
    * `Obelisk.Frontend`: `ObeliskWidget js t route m` no longer has the `js` type parameter. It is now `ObeliskWidget t route m`.
    * `Obelisk.Route.Frontend`: There are no longer `HasJSContext` or `HasJS` instances for `RoutedT`, `SetRouteT`, `RouteToUrlT`.
    * Various functions that were constrained to `Prerender js t m` have been updated to with the constraint `Prerender t m`.

## v0.9.4.0 - 2021-12-30

* Update reflex-platform to v0.9.0.0

## v0.9.3.0 - 2021-12-30

* Update reflex-platform to v0.8.0.3

## v0.9.2.1 - 2021-12-28

* Update reflex-platform to v0.7.2.0

## v0.9.2.0 - 2021-12-28

* Update reflex-platform to v0.7.1.0
* Fix bug [#790](https://github.com/obsidiansystems/obelisk/issues/790) which prevented CSS file loading on ios
* Use TemplateHaskell to determine asset file paths
  * Migration: All uses of `static @"some/path"` become `$(static "some/path")`. Instead of requiring `TypeApplications` and `DataKinds`, modules calling `static` must now enable `TemplateHaskell`.
  * Deprecation: Deprecate static asset modules generated via 'obelisk-asset-manifest-generate' in favor of modules generated via 'obelisk-asset-th-generate'. The new executable takes the same arguments as the old and should be a drop-in replacement. To preserve the old behavior, set `__deprecated.useObeliskAssetManifestGenerate = true;` in your obelisk project configuration.
  * Feature: Files added to the static directory while `ob run` is active no longer require `ob run` to be restarted
* Feature: When `staticFiles` is a derivation, as opposed to a regular directory, produce a symlink to the result of that derivation at `static.out` and have `ob run` serve static assets from that symlink. This makes it possible for the static asset derivation to be rebuilt and the new results served without restarting `ob run`.
* Feature: Rebuild static asset derivations while `ob run` is active as long as the change to the derivation is within the project folder. `ob run` now displays a message ("Static assets rebuilt and symlinked to static.out") whenever static assets have been rebuilt and the new static assets are being served.
* Feature: Add `staticFilePath` to `Obelisk.Generated.Static`. Like `static`, this uses TH to generate a reference to a file. Unlike `static`, this `staticFilePath` generates a path on the filesystem instead of URL path.
* Docs: Added [documentation](lib/route/docs/introduction.md) for obelisk-routes.

## v0.9.1.0

* [#801](https://github.com/obsidiansystems/obelisk/pull/801): Remove errors and warning for local packages without a library component
* [#812](https://github.com/obsidiansystems/obelisk/pull/812): Add support for `NoImplicitPrelude` and other extensions disabled via `No`
* Pinned version bumps:
  * reflex-platform [0.7.0.0](https://github.com/reflex-frp/reflex-platform/releases/tag/v0.7.0.0)
  * hnix 0.8.0
* [#787](https://github.com/obsidiansystems/obelisk/pull/787): Set `immutable` cache control directive when serving content-addressed static assets
* Use iOS SDK 13.2


## v0.9.0.1

* ([#810](https://github.com/obsidiansystems/obelisk/pull/810)) Fix loading of `all.js` in fully compiled web apps.

## v0.9.0.0

* **(Breaking change)** Backport nixpkgs upgrades to ACME/Let's Encrypt handling so that HTTPS deployments continue to work flawlessly. If your deployment is having trouble renewing [Let's Encrypt](https://letsencrypt.org/) certificates, upgrade to this version.
  * **IMPORTANT:** In order to use [Let's Encrypt](https://letsencrypt.org/) you must now accept their [terms of service](https://letsencrypt.org/repository/). To do that, add `terms.security.acme.acceptTerms = true;` to the `import ./.obelisk/impl {` section in your `default.nix`. The new skeleton application may serve as an [example](https://github.com/obsidiansystems/obelisk/blob/4759342ab3570888c027d4c58cb5694cb832d624/skeleton/default.nix#L13).
* Update reflex-platform dependency to v0.6.0.0
* ([#715](https://github.com/obsidiansystems/obelisk/pull/715)) In `Obelisk.Route` deprecate `isoEncoder` and `prismEncoder` in favor of more precisely named `viewEncoder` and `reviewEncoder` (respectively) and improve documentation regarding contravariance of `reviewEncoder`.
* ([#739](https://github.com/obsidiansystems/obelisk/pull/739)) Improve `ob shell` by allowing commands to be passed verbatim after a `--` argument. For example, `ob shell 'run command'` can now be written `ob shell -- run command`.
* ([#735](https://github.com/obsidiansystems/obelisk/pull/735)) Fix regression causing custom `Prelude`s to break `ob run`/`ob watch`/`ob repl`.
* ([#737](https://github.com/obsidiansystems/obelisk/pull/737)) Fix bug causing custom `Prelude`s to break `ob profile`.
* ([#752](https://github.com/obsidiansystems/obelisk/pull/752)) Fix the `ob` command-line tool to return non-zero exit code when underlying processes fail.
* ([#742](https://github.com/obsidiansystems/obelisk/pull/742), [#57](https://github.com/obsidiansystems/obelisk/pull/57), [#406](https://github.com/obsidiansystems/obelisk/pull/406)) Enable `-dedupe` and `-DGHCJS_BROWSER` in GHCJS builds to make JavaScript output considerably smaller leading to faster load/parse times and faster build times.
  * **Migration:** New Obelisk projects will automatically benefit from this change, but existing projects need to apply a change similar to [this one](https://github.com/obsidiansystems/obelisk/blob/371cb3302085601c5ec73e9574d51c8b95e3e493/skeleton/frontend/frontend.cabal#L32-L34).
* ([#742](https://github.com/obsidiansystems/obelisk/pull/742)) Update `reflex-platform` which includes:
    * A new version of GHCJS where `-dedupe` is fixed.

## v0.8.0.0

* ([#674](https://github.com/obsidiansystems/obelisk/pull/674), [#711](https://github.com/obsidiansystems/obelisk/pull/711)) Introduce a new thunk format to support accessing the thunk's source directly when packed. When packed, thunks have an additional file called `thunk.nix` and `default.nix` is now a thin wrapper around that.
* ([#665](https://github.com/obsidiansystems/obelisk/pull/665)) Add `--interpret` and `--no-interpret` options to `ob run`/`ob watch`/`ob repl`/`ob shell`. These options allow you to pick which paths will be pre-compiled by `nix` when entering the shell/session and which won't. For example `ob run --no-interpret dep` will ensure that any dependencies found in `./dep` will be built by `nix` before loading the rest of the project into the `ghci` session. The same configuration for `ob shell` will ensure that those packages are built and available in the `ghc` package database inside the shell.

  **NOTE:** `ob shell`'s default behavior is now different. By default it now behaves like `ob run`/`ob watch`/`ob repl` in that it does *not* pre-build any packages whose `.cabal` or `package.yaml` files are found in the project. To regain the previous behavior, use `ob shell --no-interpret . --interpret backend --interpret common --interpret frontend` from the project root.
* ([#695](https://github.com/obsidiansystems/obelisk/pull/695)) `ob deploy init` now requires that your obelisk project be a clean `git` checkout with pushed changes. It has always required that your obelisk project be a `git` repository, but it did not require that your local changes be committed and pushed. This new requirement is added to ensure users don't accidentally create a deployment pointing to an old version of the project.
* ([#705](https://github.com/obsidiansystems/obelisk/pull/705)) Add `Obelisk.Route.packTextEncoder` and generalize `Obelisk.Route.unpackTextEncoder` over any `Data.Text.Lens.IsText`.
* ([#712](https://github.com/obsidiansystems/obelisk/pull/712)) Update [`reflex-platform`](https://github.com/reflex-frp/reflex-platform) to version 0.5.3.0.
* ([#700](https://github.com/obsidiansystems/obelisk/pull/700)) Ensure `ob init` uses the thunk format of the target obelisk rather than the one currently running the init command. If a user had installed a version of obelisk with a new thunk format, a newly initialized skeleton of an older version would not be able to unpack its own `.obelisk/impl`.
* ([#693](https://github.com/obsidiansystems/obelisk/pull/693)) Fix a bug where some packages in `.attr-cache` directories would be incorrectly picked up and used instead of the correct ones when using `ob run`/`ob watch`/`ob repl`.
* ([#709](https://github.com/obsidiansystems/obelisk/pull/709)) Fix a bug in obelisk's preprocessor causing it to incorrectly skip files in some circumstances.
* ([#663](https://github.com/obsidiansystems/obelisk/pull/663)) Add **experimental** support for [`ghcide`](https://github.com/digital-asset/ghcide). See the README for more information.
* ([#714](https://github.com/obsidiansystems/obelisk/pull/714)) Miscellaneous improvements to CLI help and logging.

## v0.7.0.1

* Fix the version number for `ob` the command-line tool. ([#679](https://github.com/obsidiansystems/obelisk/pull/679))

## v0.7.0.0

* Fully support HTTP [Range](https://developer.mozilla.org/en-US/docs/Web/HTTP/Headers/Range) requests on static assets to support Safari. ([#664](https://github.com/obsidiansystems/obelisk/pull/664))
* Support non-EC2 deployments. ([#658](https://github.com/obsidiansystems/obelisk/pull/658))
* Fix `ob deploy test android` to work. ([#645](https://github.com/obsidiansystems/obelisk/pull/645))
* Fix vulnerability where Android deployments would leave signing keys in the nix store which is world readable. ([#645](https://github.com/obsidiansystems/obelisk/pull/645)) (Thanks to [kmicklas](https://github.com/kmicklas) for the report.)
* Add `Obelisk.Backend.runBackendWith` to allow several customizations. ([#668](https://github.com/obsidiansystems/obelisk/pull/668), [#644](https://github.com/obsidiansystems/obelisk/pull/644))
* Add `ob profile` command to run Obelisk projects with profiling. `ob profile` works like `ob run`, but instead of using `ghci`, it builds an executable that is built with profiling enabled. ([#654](https://github.com/obsidiansystems/obelisk/pull/654))
* Obelisk's `default.nix` now exposes `mkAssets` function which is used to construct the assets served by an Obelisk application. ([#651](https://github.com/obsidiansystems/obelisk/pull/651))
* Bump reflex-platform to v0.5.2.0. ([#671](https://github.com/obsidiansystems/obelisk/pull/671))

## v0.6.0.0 - 2020-02-21

* Fix a bug in `Obelisk.Route.Frontend` where `routeLink`, `routeLinkDynAttr`, and `dynRouteLink` would not behave exactly like `<a href="...">` when run by JavaScript. These functions now scroll to the top of the page when the link is clicked. ([#540](https://github.com/obsidiansystems/obelisk/pull/540))
* Fix a bug in `ob run`/`ob watch`/`ob repl` where nested Obelisk projects would also be loaded into the session. These are now ignored. ([#652](https://github.com/obsidiansystems/obelisk/pull/652))
* Improve behavior of `ob run`/`ob watch`/`ob repl` when multiple packages with the same name are encountered. Obelisk now issues a warning and tells you which one it will use. ([#653](https://github.com/obsidiansystems/obelisk/pull/653))
* Removed `Obelisk.Backend.mkRouteToUrl` since it is easily written in terms of `Obelisk.Route.renderObeliskRoute`:

      mkRouteToUrl validFullEncoder (k :/ v) = renderObeliskRoute validFullEncoder (FullRoute_Frontend (ObeliskRoute_App k) :/ v)

* Add `Obelisk.Backend.renderAllJsPath` to expose URL path to `ghcjs/all.js`. ([#545](https://github.com/obsidiansystems/obelisk/pull/545))
* Add argument to `serveDefaultObeliskApp`, `serveObeliskApp`, and `serveGhcjsApp` to take the path to `all.js` instead of hard-coding it. ([#545](https://github.com/obsidiansystems/obelisk/pull/545))

## v0.5.0.0 - 2020-02-07

* Add `Obelisk.Route.(?/)`, a convenience function for constructing routes nested in `Maybe`. ([#457](https://github.com/obsidiansystems/obelisk/pull/457))
* Add local unpacked packages to the `ob run`, `ob watch`, and `ob repl` sessions. Any `.cabal` or hpack package inside the current obelisk project will be loaded into the session. For `ob run`/`ob watch` this means the session will automatically reload when you save a source file in any of those packages. For `ob repl` it means that `:r` will reload changes to any of those packages. There are some edge cases where this integration is still rough. Report any issues you encounter. ([#489](https://github.com/obsidiansystems/obelisk/pull/489))
* Add `ob hoogle` command to start a local [Hoogle](https://hoogle.haskell.org/) server for the project. ([#628](https://github.com/obsidiansystems/obelisk/pull/628))
* `ob thunk pack` will now attempt to automatically detect if the thunk is a private or public repo. To avoid this detection, specify `--private` or `--public` manually. ([#607](https://github.com/obsidiansystems/obelisk/pull/607))
* Fix a bug in the plain git thunk loader for thunks marked as 'private' when the revision is not in the default branch. ([#648](https://github.com/obsidiansystems/obelisk/pull/648))
* Improve handling of runtime nix dependencies. This may fix some issues encountered particularly by users on systems other than NixOS.

## v0.4.0.0 - 2020-01-10

* Bump reflex-platform which, notably, bumps nixpkgs to 19.09. ([#585](https://github.com/obsidiansystems/obelisk/pull/585))
* Add new thunk loader for Git repositories that supports `file://` Git remotes and supports private repositories via `builtins.fetchGit` for private repositories (when the `git.json` file specifies `"private": true`). ([#594](https://github.com/obsidiansystems/obelisk/pull/594))
* Add a new thunk loader for GitHub repositories that uses `builtins.fetchTarball` for public repositories to increase loader performance and uses `fetchFromGitHub` for private repositories (when the `github.json` file specifies `"private": true`). Note that `fetchFromGitHub` requires some Nix configuration for the Nix builder to access the repository. If `ob thunk pack` fails in this case, use `-v` to see Nix's helpful message. ([#594](https://github.com/obsidiansystems/obelisk/pull/594))
* Add `--public`/`--private` options to `ob thunk pack` to specify if a repository should be treated as a public or private. ([#594](https://github.com/obsidiansystems/obelisk/pull/594))
* Improve error messaging when a dependency doesn't have the expected `.cabal` or `package.yaml` file. ([#597](https://github.com/obsidiansystems/obelisk/pull/597))
* Improve the skeleton in small ways. ([#593](https://github.com/obsidiansystems/obelisk/pull/593), [#589](https://github.com/obsidiansystems/obelisk/pull/589))
* Fix `ob` commands to again support running from any subdirectory of an obelisk project ([#591](https://github.com/obsidiansystems/obelisk/pull/591))
* Add `reflex-platform-func` argument to Obelisk's `default.nix`. It defaults to its prior behavior of using the reflex-platform in in `dep`. ([#612](https://github.com/obsidiansystems/obelisk/pull/612))

## v0.3.0.0 - 2019-12-20

* Change the structure of Obelisk routes to use a designated
  `FullRoute` type. This combines frontend and backend routes into one
  structure. This is a **breaking** change which requires Obelisk apps
  to take specific migrations. They are:
    * Rewrite the implementation of `_backend_routeEncoder` in
      `Backend` to use `mkFullRouteEncoder` instead of
      `handleEncoder`. Specifically, the backend and frontend cases of
      the top-level `pathComponentEncoder` become the second and third
      arguments of `mkFullRouteEncoder` respectively, while the
      missing route becomes the first argument. An example of how to
      do this is available in [a reflex-examples
      commit](https://github.com/reflex-frp/reflex-examples/commits/28f566c3e7dc615578dc74297b7c620c1f13683e).
    * Replace type constructions of `InL` with `FullRoute_Backend` and
      `InR` with `FullRoute_Frontend`.
* Generalised `pathSegmentEncoder`, added `pathFieldEncoder`.
* Added some `Prism`s to the encoder library for manipulating `DSum`s.
* Add `ob doc` command, which lists paths to haddock documentation for specified packages.
* Bump reflex-platform so that obelisk now uses GHC 8.6.5 and the nixos-19.03 nixpkgs set.
* Add support in `obelisk-route` for single parameters in URL paths.
* Bump reflex-platform so that obelisk now uses reflex-dom 0.5.2.0.
* Use a `--pure` nix shell in `ob run` for parity with `ob repl` and more resilience against "works on my machine".
* Pin usages of `<nixpkgs>` in obelisk thunks, etc. to the nixpkgs used by the project's obelisk impl.
* Backport ACMEv2 support in obelisk server to regain LetsEncrypt account creation.
* Enable HTTPS in `ob run`.
* `ob run` now handles `ghci` errors better, and includes a custom `ghcid`
  version. As a result, you no longer need to have ghcid installed to
  use `ob run`, as we provide one for you.
* `ob` commands now complain less on systems with umasks other than `0022`.
* Ignore package environment files in `ob run` and `ob repl`.
* Add `Obelisk.Route.Frontend.routeLinkDynAttr`.

## v0.2.0.0 - 2019-8-17

* Configs become ByteStrings.
* FrontendConfigsT has been changed into ConfigsT and configs are made available via getConfig/getConfigs
  * The frontend will still only have access to configs that are placed in config/frontend and config/common, while the backend has access to the entire contents of the config directory via `Obelisk.ExecutableConfig.Lookup.getConfigs`.
* The backend no longer runs in BackendConfigsT.
* Add tabulation package. See Data.Tabulation for details.
* Add encoders for `DMap`, `HasFields` (cf. Data.Tabulation), and JSON.
* Use IP address for nginx proxy pass instead of localhost

## v0.1.1.0 - 2019-05-17

* Fix crashes of Android apps on 32-bit ARM devices.
* Provide a way to indicate acceptance of the Android SDK license by passing `config.android_sdk.accept_license = true;` in the arguments to the import of `.obelisk/impl` in the project's `default.nix`.
* Add `COMPLETE` pragma to `(:/)`. Using this pattern synonym should no longer generate spurious warnings about non-exhaustive pattern matching.
* Make asset path hashing strict (see `Obelisk.Asset.Gather`)
* Add the `ob shell` command to enter a nix shell for an obelisk project
* Allow skeleton's obelisk to be overridden. This changes the skeleton's default.nix interface: the arguments that it used to take are now part of the new "obelisk" argument.
* Removed `MonadIO` from `ObeliskWidget` to prevent accidental IO during prerendering. If you need to do IO in a widget it should be on the right hand side of a `prerender`.
* Significantly changed the interface to the "executable config" packages. `obelisk-executable-config-lookup` is a new internal package which looks up all configs in a platform-specific way. `obelisk-executable-frontend` and `obelisk-executable-backend` provide MTL-style monad classes (`HasFrontendConfigs` and `HasBackendConfigs`) which the frontend and backend, respectively, can use to look up configs. This replaces the old `get` function which ran in `IO`.
* Add a flag to force thunk packing even if there are unpushed changes in the unpacked thunk.


## v0.1.0.0 - 2019-03-29

* Use reflex-dom's `HydrationDomBuilder` to "hydrate" statically rendered DOM served by the Obelisk backend (rather than re-creating DOM and replacing it all).
* Add `HasCookies` and `CookiesT` to allow `ObeliskWidget`s to access cookies during static and "hydrated" DOM rendering.
<|MERGE_RESOLUTION|>--- conflicted
+++ resolved
@@ -6,10 +6,8 @@
 
 * nixpkgs-overlays
   * Remove override of acme module that pinned it to the version in nixpkgs-20.03. This is used for automatic https certificate provisioning.
-<<<<<<< HEAD
+
 * Add `check-known-hosts` option in `ob deploy init`
-=======
->>>>>>> b1566b1e
 
 ## v1.0.0.0 - 2022-01-04
 
