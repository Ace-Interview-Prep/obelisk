# Revision history for obelisk

This project's release branch is `master`. This log is written from the perspective of the release branch: when changes hit `master`, they are considered released, and the date should reflect that release.

## Unreleased

<<<<<<< HEAD
* Bump reflex-platform which, notably, bumps nixpkgs to 19.09
* Obelisk now depends directly on `reflex-dom-core` instead of reflex-dom.
  This avoids requiring a `jsaddle-webkit2gtk` dependency in
  apps that are only using `jsaddle-warp`.
=======
* Bump reflex-platform which, notably, bumps nixpkgs to 19.09. ([#585](https://github.com/obsidiansystems/obelisk/pull/585))
* Add new thunk loader for Git repositories that supports `file://` Git remotes and supports private repositories via `builtins.fetchGit` for private repositories (when the `git.json` file specifies `"private": true`). ([#594](https://github.com/obsidiansystems/obelisk/pull/594))
* Add a new thunk loader for GitHub repositories that uses `builtins.fetchTarball` for public repositories to increase loader performance and uses `fetchFromGitHub` for private repositories (when the `github.json` file specifies `"private": true`). Note that `fetchFromGitHub` requires some Nix configuration for the Nix builder to access the repository. If `ob thunk pack` fails in this case, use `-v` to see Nix's helpful message. ([#594](https://github.com/obsidiansystems/obelisk/pull/594))
* Add `--public`/`--private` options to `ob thunk pack` to specify if a repository should be treated as a public or private. ([#594](https://github.com/obsidiansystems/obelisk/pull/594))
* Improve error messaging when a dependency doesn't have the expected `.cabal` or `package.yaml` file. ([#597](https://github.com/obsidiansystems/obelisk/pull/597))
* Improve the skeleton in small ways. ([#593](https://github.com/obsidiansystems/obelisk/pull/593), [#589](https://github.com/obsidiansystems/obelisk/pull/589))
* Fix `ob` commands to again support running from any subdirectory of an obelisk project ([#591](https://github.com/obsidiansystems/obelisk/pull/591))
>>>>>>> 3eb6f2cc

## v0.3.0.0 - 2019-12-20

* Generalised `pathSegmentEncoder`, added `pathFieldEncoder`.
* Added some `Prism`s to the encoder library for manipulating `DSum`s.
* Add `ob doc` command, which lists paths to haddock documentation for specified packages.
* Bump reflex-platform so that obelisk now uses GHC 8.6.5 and the nixos-19.03 nixpkgs set.
* Add support in `obelisk-route` for single parameters in URL paths.
* Bump reflex-platform so that obelisk now uses reflex-dom 0.5.2.0.
* Use a `--pure` nix shell in `ob run` for parity with `ob repl` and more resilience against "works on my machine".
* Pin usages of `<nixpkgs>` in obelisk thunks, etc. to the nixpkgs used by the project's obelisk impl.
* Backport ACMEv2 support in obelisk server to regain LetsEncrypt account creation.
* Enable HTTPS in `ob run`.
* `ob run` now handles `ghci` errors better, and includes a custom `ghcid`
  version. As a result, you no longer need to have ghcid installed to
  use `ob run`, as we provide one for you.
* `ob` commands now complain less on systems with umasks other than `0022`.
* Ignore package environment files in `ob run` and `ob repl`.
* Add `Obelisk.Route.Frontend.routeLinkDynAttr`.

## v0.2.0.0 - 2019-8-17

* Configs become ByteStrings.
* FrontendConfigsT has been changed into ConfigsT and configs are made available via getConfig/getConfigs
  * The frontend will still only have access to configs that are placed in config/frontend and config/common, while the backend has access to the entire contents of the config directory via `Obelisk.ExecutableConfig.Lookup.getConfigs`.
* The backend no longer runs in BackendConfigsT.
* Add tabulation package. See Data.Tabulation for details.
* Add encoders for `DMap`, `HasFields` (cf. Data.Tabulation), and JSON.
* Use IP address for nginx proxy pass instead of localhost

## v0.1.1.0 - 2019-05-17

* Fix crashes of Android apps on 32-bit ARM devices.
* Provide a way to indicate acceptance of the Android SDK license by passing `config.android_sdk.accept_license = true;` in the arguments to the import of `.obelisk/impl` in the project's `default.nix`.
* Add `COMPLETE` pragma to `(:/)`. Using this pattern synonym should no longer generate spurious warnings about non-exhaustive pattern matching.
* Make asset path hashing strict (see `Obelisk.Asset.Gather`)
* Add the `ob shell` command to enter a nix shell for an obelisk project
* Allow skeleton's obelisk to be overridden. This changes the skeleton's default.nix interface: the arguments that it used to take are now part of the new "obelisk" argument.
* Removed `MonadIO` from `ObeliskWidget` to prevent accidental IO during prerendering. If you need to do IO in a widget it should be on the right hand side of a `prerender`.
* Significantly changed the interface to the "executable config" packages. `obelisk-executable-config-lookup` is a new internal package which looks up all configs in a platform-specific way. `obelisk-executable-frontend` and `obelisk-executable-backend` provide MTL-style monad classes (`HasFrontendConfigs` and `HasBackendConfigs`) which the frontend and backend, respectively, can use to look up configs. This replaces the old `get` function which ran in `IO`.
* Add a flag to force thunk packing even if there are unpushed changes in the unpacked thunk.


## v0.1.0.0 - 2019-03-29

* Use reflex-dom's `HydrationDomBuilder` to "hydrate" statically rendered DOM served by the Obelisk backend (rather than re-creating DOM and replacing it all).
* Add `HasCookies` and `CookiesT` to allow `ObeliskWidget`s to access cookies during static and "hydrated" DOM rendering.<|MERGE_RESOLUTION|>--- conflicted
+++ resolved
@@ -4,20 +4,14 @@
 
 ## Unreleased
 
-<<<<<<< HEAD
-* Bump reflex-platform which, notably, bumps nixpkgs to 19.09
-* Obelisk now depends directly on `reflex-dom-core` instead of reflex-dom.
-  This avoids requiring a `jsaddle-webkit2gtk` dependency in
-  apps that are only using `jsaddle-warp`.
-=======
 * Bump reflex-platform which, notably, bumps nixpkgs to 19.09. ([#585](https://github.com/obsidiansystems/obelisk/pull/585))
 * Add new thunk loader for Git repositories that supports `file://` Git remotes and supports private repositories via `builtins.fetchGit` for private repositories (when the `git.json` file specifies `"private": true`). ([#594](https://github.com/obsidiansystems/obelisk/pull/594))
 * Add a new thunk loader for GitHub repositories that uses `builtins.fetchTarball` for public repositories to increase loader performance and uses `fetchFromGitHub` for private repositories (when the `github.json` file specifies `"private": true`). Note that `fetchFromGitHub` requires some Nix configuration for the Nix builder to access the repository. If `ob thunk pack` fails in this case, use `-v` to see Nix's helpful message. ([#594](https://github.com/obsidiansystems/obelisk/pull/594))
 * Add `--public`/`--private` options to `ob thunk pack` to specify if a repository should be treated as a public or private. ([#594](https://github.com/obsidiansystems/obelisk/pull/594))
 * Improve error messaging when a dependency doesn't have the expected `.cabal` or `package.yaml` file. ([#597](https://github.com/obsidiansystems/obelisk/pull/597))
 * Improve the skeleton in small ways. ([#593](https://github.com/obsidiansystems/obelisk/pull/593), [#589](https://github.com/obsidiansystems/obelisk/pull/589))
-* Fix `ob` commands to again support running from any subdirectory of an obelisk project ([#591](https://github.com/obsidiansystems/obelisk/pull/591))
->>>>>>> 3eb6f2cc
+* Fix `ob` commands to again support running from any subdirectory of an obelisk project. ([#591](https://github.com/obsidiansystems/obelisk/pull/591))
+* Obelisk now depends directly on `reflex-dom-core` instead of `reflex-dom`. This avoids requiring a `jsaddle-webkit2gtk` dependency in apps that are only using `jsaddle-warp`. ([#606](https://github.com/obsidiansystems/obelisk/pull/606))
 
 ## v0.3.0.0 - 2019-12-20
 
