--- conflicted
+++ resolved
@@ -99,12 +99,8 @@
           client.succeed(
               "cd ~/code/myapp && git remote add origin root@githost:/root/myorg/myapp.git"
           )
-<<<<<<< HEAD
 
-=======
-      
- 
->>>>>>> f1c4331d
+
       with subtest("test pushing code to the remote"):
           client.succeed("cd ~/code/myapp && git push -u origin master")
           client.succeed("cd ~/code/myapp && git status")
@@ -113,14 +109,8 @@
           client.succeed("ob -v thunk pack ~/code/myapp")
           client.succeed("grep -qF 'git' ~/code/myapp/default.nix")
           client.succeed("grep -qF 'myorg' ~/code/myapp/git.json")
-<<<<<<< HEAD
+          client.succeed("ob -v thunk unpack ~/code/myapp")
 
-      with subtest("test obelisk can detect private repos"):
-          client.succeed("""grep -qF '"private": true' ~/code/myapp/git.json""")
-    '';
-=======
-          client.succeed("ob -v thunk unpack ~/code/myapp")
-      
       with subtest("test obelisk can set the public / private flag"):
           client.succeed("ob -v thunk pack ~/code/myapp --private")
           client.fail("""grep -qF '"private": practice' ~/code/myapp/git.json""")
@@ -149,8 +139,7 @@
 
       with subtest("test obelisk can detect private repos"):
           client.succeed("ob -v thunk pack ~/code/myapp")
-          client.succeed("""grep -qF '"private": false' ~/code/myapp/git.json""")
+          client.succeed("""grep -qF '"private": true' ~/code/myapp/git.json""")
           client.succeed("ob -v thunk unpack ~/code/myapp")
       '';
->>>>>>> f1c4331d
   }) {}