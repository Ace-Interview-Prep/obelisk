--- conflicted
+++ resolved
@@ -205,13 +205,10 @@
   describe "ob run" $ {- NOT parallel $ -} do
     it "works in root directory" $ inTmpObInit $ \_ -> testObRunInDir' Nothing httpManager
     it "works in sub directory" $ inTmpObInit $ \_ -> testObRunInDir' (Just "frontend") httpManager
-<<<<<<< HEAD
     it "can read external TLS certificates in root directory" $ inTmpObInit $ \testDir -> testObRunCert' testDir Nothing
     it "can read external TLS certificates in sub directory" $ inTmpObInit $ \testDir -> testObRunCert' testDir (Just "frontend")
-=======
     it "complains when static files are missing in root directory" $ inTmpObInit $ const $ testObRunInDirWithMissingStaticFile' Nothing
     it "complains when static files are missing in sub directory" $ inTmpObInit $ const $ testObRunInDirWithMissingStaticFile' (Just "frontend")
->>>>>>> bd76ace5
 
   describe "ob repl" $ do
     it "accepts stdin commands" $ inTmpObInit $ \_ -> do
@@ -359,11 +356,8 @@
     runOb_ = augmentWithVerbosity run_ ob isVerbose
     runOb = augmentWithVerbosity run ob isVerbose
     testObRunInDir' = augmentWithVerbosity testObRunInDir ob isVerbose ["run"]
-<<<<<<< HEAD
     testObRunCert' = augmentWithVerbosity testObRunCert ob isVerbose ["run", "-c", "."]
-=======
     testObRunInDirWithMissingStaticFile' = augmentWithVerbosity testObRunInDirWithMissingStaticFile ob isVerbose ["run"]
->>>>>>> bd76ace5
     testThunkPack' = augmentWithVerbosity testThunkPack ob isVerbose []
 
     withObeliskImplClean f =
@@ -432,7 +426,6 @@
       then errorExit $ "Reloading failed: expected " <> newUri <> " but got " <> runningUri
       else exit 0
 
-<<<<<<< HEAD
 testObRunCert :: String -> [Text] -> FilePath -> Maybe FilePath -> Sh ()
 testObRunCert executable extraArgs testDir mdir = maskExitSuccess $ do
   -- Generate a TLS key, and then a self-signed certificate using that key
@@ -473,7 +466,6 @@
       | "Frontend running on" `T.isPrefixOf` line = errorExit "Obelisk did not read the certificates provided via -c option"
       | otherwise = parseObOutput h
 
-=======
 testObRunInDirWithMissingStaticFile :: String -> [Text] -> Maybe FilePath -> Sh ()
 testObRunInDirWithMissingStaticFile executable extraArgs mdir = maskExitSuccess $ do
   -- Rename a static file, so that `ob run` will fail with a specific error
@@ -516,7 +508,6 @@
         name1 = T.stripPrefix "• The file " (T.stripStart line1) >>= T.stripSuffix " was not found in static.out"
         name2 = T.stripPrefix "• In the untyped splice: $(static \"" (T.stripStart line2) >>= T.stripSuffix "\")"
 
->>>>>>> bd76ace5
 testThunkPack :: String -> [Text] -> FilePath -> Sh ()
 testThunkPack executable args path' = withTempFile repoDir "test-file" $ \file handle -> do
   let
