--- conflicted
+++ resolved
@@ -147,21 +147,12 @@
               _ <- X509Request.setPublicKey certRequest privateKey
               _ <- X509Request.signX509Req certRequest privateKey Nothing
 
-<<<<<<< HEAD
-          cert <- X509.newX509 >>= X509Request.makeX509FromReq certRequest
-          _ <- X509.setPublicKey cert privateKey
-          timenow <- getCurrentTime
-          _ <- X509.setNotBefore cert $ addUTCTime (-1) timenow
-          _ <- X509.setNotAfter cert $ addUTCTime (365 * 24 * 60 * 60) timenow
-          _ <- X509.signX509 cert privateKey Nothing
-=======
               cert <- X509.newX509 >>= X509Request.makeX509FromReq certRequest
               _ <- X509.setPublicKey cert privateKey
-              now <- getCurrentTime
+              timenow <- getCurrentTime
               _ <- X509.setNotBefore cert $ addUTCTime (-1) now
               _ <- X509.setNotAfter cert $ addUTCTime (365 * 24 * 60 * 60) now
               _ <- X509.signX509 cert privateKey Nothing
->>>>>>> 21b616aa
 
               certByteString <- BSUTF8.fromString <$> PEM.writeX509 cert
               privateKeyByteString <- BSUTF8.fromString <$> PEM.writePKCS8PrivateKey privateKey Nothing
