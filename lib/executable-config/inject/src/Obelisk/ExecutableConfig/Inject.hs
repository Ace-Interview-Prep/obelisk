--- conflicted
+++ resolved
@@ -8,12 +8,8 @@
 import Data.Text (Text)
 import qualified Data.Text as T
 import qualified Data.Text.IO as T
-<<<<<<< HEAD
-import Reflex.Dom hiding (value)
+import Reflex.Dom.Core hiding (value)
 import System.Directory
-=======
-import Reflex.Dom.Core
->>>>>>> 7c7ebed8
 import System.FilePath ((</>))
 
 -- | Produces a @<script>@ tag containing the contents of the config item,
