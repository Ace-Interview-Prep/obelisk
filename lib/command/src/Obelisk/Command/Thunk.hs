--- conflicted
+++ resolved
@@ -159,16 +159,10 @@
   => URI
   -> m NixSha256
 getNixSha256ForUriUnpacked uri =
-<<<<<<< HEAD
   withExitFailMessage ("nix-prefetch-url: Failed to determine sha256 hash of URL " <> render uri) $ do
-    withNixRemoteCheck $ readProcessAndLogOutput (Debug, Debug) $
+    [hash] <- fmap T.lines $ withNixRemoteCheck $ readProcessAndLogOutput (Debug, Debug) $
       proc "nix-prefetch-url" ["--unpack" , "--type" , "sha256" , T.unpack $ render uri]
-=======
-  withExitFailMessage ("nix-prefetch-url: Failed to determine sha256 hash of URL " <> T.pack (show uri)) $ do
-    [hash] <- fmap T.lines $ withNixRemoteCheck $ readProcessAndLogStderr Debug $
-      proc "nix-prefetch-url" ["--unpack" , "--type" , "sha256" , show uri]
     pure hash
->>>>>>> b6fcaa25
 
 nixPrefetchGit :: MonadObelisk m => URI -> Text -> Bool -> m NixSha256
 nixPrefetchGit uri rev fetchSubmodules =
