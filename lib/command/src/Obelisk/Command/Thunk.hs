--- conflicted
+++ resolved
@@ -492,24 +492,20 @@
             , maybe [] (\n -> ["-B", T.unpack (untagName n)]) (_gitHubSource_branch s)
             , pure $ Ref.toHexString $ _thunkRev_commit $ _thunkPtr_rev tptr
             ]
-<<<<<<< HEAD
-      liftIO $ callProcess "hub" checkoutOptions
-      liftIO $ callProcess "rm"
-=======
-      callProcess "hub" checkoutOptions
-      forM_ (_gitHubSource_branch s) $ \branch ->
-        callProcess "hub" ["-C", tmpRepo, "branch", "-u", "origin/" <> T.unpack (untagName branch)]
-      callProcess "rm"
->>>>>>> 048051ab
-        [ "-r"
-        , thunkDir
-        ]
-      liftIO $ callProcessNixShell ["coreutils"] "mv"
-        [ "-T"
-        , tmpRepo
-        , thunkDir
-        ]
-      return ()
+      liftIO $ do
+        callProcess "hub" checkoutOptions
+        forM_ (_gitHubSource_branch s) $ \branch ->
+          callProcess "hub" ["-C", tmpRepo, "branch", "-u", "origin/" <> T.unpack (untagName branch)]
+        callProcess "rm"
+          [ "-r"
+          , thunkDir
+          ]
+        callProcessNixShell ["coreutils"] "mv"
+          [ "-T"
+          , tmpRepo
+          , thunkDir
+          ]
+        return ()
     ThunkSource_Git _s -> do
       $notImplemented
 
