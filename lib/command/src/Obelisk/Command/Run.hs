{-# LANGUAGE FlexibleContexts #-}
{-# LANGUAGE LambdaCase #-}
{-# LANGUAGE MultiParamTypeClasses #-}
{-# LANGUAGE OverloadedStrings #-}
{-# LANGUAGE ScopedTypeVariables #-}
{-# LANGUAGE TemplateHaskell #-}
module Obelisk.Command.Run where

import Control.Exception (bracket)
import Control.Monad
import Control.Monad.IO.Class (liftIO)
import Control.Monad.Reader (MonadIO)
import Data.ByteString (ByteString)
import qualified Data.ByteString.UTF8 as BSU
import Data.Either
import qualified Data.List as L
import qualified Data.List.NonEmpty as NE
import Data.Maybe
import qualified Data.Text as T
import Distribution.Compiler (CompilerFlavor(..))
import Distribution.PackageDescription.Parsec (parseGenericPackageDescription)
import Distribution.Parsec.ParseResult (runParseResult)
import Distribution.Pretty
import Distribution.Types.BuildInfo
import Distribution.Types.CondTree
import Distribution.Types.GenericPackageDescription
import Distribution.Types.Library
import Distribution.Utils.Generic
import Hpack.Config
import Hpack.Render
import Hpack.Yaml
import Language.Haskell.Extension
import Network.Socket hiding (Debug)
import System.Directory
import System.FilePath
import System.Process (proc)
import System.IO.Temp (withSystemTempDirectory)
import System.Which (staticWhich)
import Text.ShellEscape (bash)

import Obelisk.App (MonadObelisk, ObeliskT)
import Obelisk.CliApp
  ( CliT (..), HasCliConfig, Severity (..)
  , callCommand, failWith, getCliConfig, putLog
  , readProcessAndLogStderr, runCli)
import Obelisk.Command.Project (inProjectProc, withProjectRoot)

data CabalPackageInfo = CabalPackageInfo
  { _cabalPackageInfo_packageRoot :: FilePath
  , _cabalPackageInfo_sourceDirs :: NE.NonEmpty FilePath
    -- ^ List of hs src dirs of the library component
  , _cabalPackageInfo_defaultExtensions :: [Extension]
    -- ^ List of globally enable extensions of the library component
  , _cabalPackageInfo_defaultLanguage :: Maybe Language
    -- ^ List of globally set languages of the library component
  , _cabalPackageInfo_compilerOptions :: [(CompilerFlavor, [String])]
    -- ^ List of compiler-specific options (e.g., the "ghc-options" field of the cabal file)
  }

-- NOTE: `run` is not polymorphic like the rest because we use StaticPtr to invoke it.
run :: ObeliskT IO ()
run = do
  let nixPath = $(staticWhich "nix")
      nixBuildPath = $(staticWhich "nix-build")
  pkgs <- getLocalPkgs
  withGhciScript pkgs $ \dotGhciPath -> do
    freePort <- getFreePort
    assets <- withProjectRoot "." $ \root -> do
      let importableRoot = if "/" `isInfixOf` root
            then root
            else "./" <> root
      isDerivation <- readProcessAndLogStderr Debug $
        proc nixPath
          [ "eval"
          , "-f"
          , root
          , "(let a = import " <> importableRoot <> " {}; in toString (a.reflex.nixpkgs.lib.isDerivation a.passthru.staticFilesImpure))"
          , "--raw"
          -- `--raw` is not available with old nix-instantiate. It drops quotation
          -- marks and trailing newline, so is very convenient for shelling out.
          ]
      -- Check whether the impure static files are a derivation (and so must be built)
      if isDerivation == "1"
        then fmap T.strip $ readProcessAndLogStderr Debug $ -- Strip whitespace here because nix-build has no --raw option
          proc nixBuildPath
            [ "--no-out-link"
            , "-E", "(import " <> importableRoot <> "{}).passthru.staticFilesImpure"
            ]
        else readProcessAndLogStderr Debug $
          proc nixPath ["eval", "-f", root, "passthru.staticFilesImpure", "--raw"]
    putLog Debug $ "Assets impurely loaded from: " <> assets
    runGhcid dotGhciPath $ Just $ unwords
      [ "Obelisk.Run.run"
      , show freePort
      , "(runServeAsset " ++ show assets ++ ")"
      , "Backend.backend"
      , "Frontend.frontend"
      ]

runRepl :: MonadObelisk m => m ()
runRepl = do
  pkgs <- getLocalPkgs
  withGhciScript pkgs $ \dotGhciPath -> do
    runGhciRepl dotGhciPath

runWatch :: MonadObelisk m => m ()
runWatch = do
  pkgs <- getLocalPkgs
  withGhciScript pkgs $ \dotGhciPath -> runGhcid dotGhciPath Nothing

-- | Relative paths to local packages of an obelisk project
-- TODO a way to query this
getLocalPkgs :: Applicative f => f [FilePath]
getLocalPkgs = pure ["backend", "common", "frontend"]

parseCabalPackage
  :: (MonadObelisk m)
  => FilePath -- ^ package directory
  -> m (Maybe CabalPackageInfo)
parseCabalPackage dir = do
  let cabalFp = dir </> (takeBaseName dir <> ".cabal")
      hpackFp = dir </> "package.yaml"
  hasCabal <- liftIO $ doesFileExist cabalFp
  hasHpack <- liftIO $ doesFileExist hpackFp

  mCabalContents <- if hasCabal
    then Just <$> liftIO (readUTF8File cabalFp)
    else if hasHpack
      then do
        let decodeOptions = DecodeOptions (ProgramName "ob") hpackFp Nothing decodeYaml
        liftIO (readPackageConfig decodeOptions) >>= \case
          Left err -> do
            putLog Error $ T.pack $ "Failed to parse " <> hpackFp <> ": " <> err
            return Nothing
          Right (DecodeResult hpackPackage _ _ _) -> do
            return $ Just $ renderPackage [] hpackPackage
      else return Nothing

  fmap join $ forM mCabalContents $ \cabalContents -> do
    let (warnings, result) = runParseResult $ parseGenericPackageDescription $
          toUTF8BS $ cabalContents
    mapM_ (putLog Warning) $ fmap (T.pack . show) warnings
    case result of
      Right gpkg -> do
        return $ do
          (_, lib) <- simplifyCondTree (const $ pure True) <$> condLibrary gpkg
          pure $ CabalPackageInfo
            { _cabalPackageInfo_packageRoot = takeDirectory cabalFp
            , _cabalPackageInfo_sourceDirs =
                fromMaybe (pure ".") $ NE.nonEmpty $ hsSourceDirs $ libBuildInfo lib
            , _cabalPackageInfo_defaultExtensions =
                defaultExtensions $ libBuildInfo lib
            , _cabalPackageInfo_defaultLanguage =
                defaultLanguage $ libBuildInfo lib
            , _cabalPackageInfo_compilerOptions = options $ libBuildInfo lib
            }
      Left (_, errors) -> do
        putLog Error $ T.pack $ "Failed to parse " <> cabalFp <> ":"
        mapM_ (putLog Error) $ fmap (T.pack . show) errors
        return Nothing

withUTF8FileContentsM :: (MonadIO m, HasCliConfig e m) => FilePath -> (ByteString -> CliT e IO a) -> m a
withUTF8FileContentsM fp f = do
  c <- getCliConfig
  liftIO $ withUTF8FileContents fp $ runCli c . f . toUTF8BS

-- | Create ghci configuration to load the given packages
withGhciScript
  :: MonadObelisk m
  => [FilePath] -- ^ List of packages to load into ghci
  -> (FilePath -> m ()) -- ^ Action to run with the path to generated temporory .ghci
  -> m ()
withGhciScript pkgs f = do
  (pkgDirErrs, packageInfos) <- fmap partitionEithers $ forM pkgs $ \pkg -> do
    flip fmap (parseCabalPackage pkg) $ \case
      Nothing -> Left pkg
      Just packageInfo -> Right packageInfo

  when (null packageInfos) $
    failWith $ T.pack $ "No valid pkgs found in " <> intercalate ", " pkgs
  unless (null pkgDirErrs) $
    putLog Warning $ T.pack $ "Failed to find pkgs in " <> intercalate ", " pkgDirErrs

  let extensions = packageInfos >>= _cabalPackageInfo_defaultExtensions
      languageFromPkgs = L.nub $ mapMaybe _cabalPackageInfo_defaultLanguage packageInfos
      -- NOTE when no default-language is present cabal sets Haskell98
      language = NE.toList $ fromMaybe (Haskell98 NE.:| []) $ NE.nonEmpty languageFromPkgs
      extensionsLine = if extensions == mempty
        then ""
        else ":set " <> intercalate " " ((("-X" <>) . prettyShow) <$> extensions)
      ghcOptions = concat $ mapMaybe (\case (GHC, xs) -> Just xs; _ -> Nothing) $
        packageInfos >>= _cabalPackageInfo_compilerOptions
      dotGhci = unlines $
        [ ":set -i" <> intercalate ":" (packageInfos >>= rootedSourceDirs)
        , case ghcOptions of
            [] -> ""
            xs -> ":set " <> intercalate " " xs
        , extensionsLine
        , ":set " <> intercalate " " (("-X" <>) . prettyShow <$> language)
        , ":load Backend Frontend"
        , "import Obelisk.Run"
        , "import qualified Frontend"
        , "import qualified Backend"
        ]
  warnDifferentLanguages language
  withSystemTempDirectory "ob-ghci" $ \fp -> do
    let dotGhciPath = fp </> ".ghci"
    liftIO $ writeFile dotGhciPath dotGhci
    f dotGhciPath

  where
    rootedSourceDirs pkg = NE.toList $
      (_cabalPackageInfo_packageRoot pkg </>) <$> _cabalPackageInfo_sourceDirs pkg

warnDifferentLanguages :: MonadObelisk m => [Language] -> m ()
warnDifferentLanguages (_:_:_) = putLog Warning "Different languages detected across packages which may result in errors when loading the repl"
warnDifferentLanguages _ = return ()

-- | Run ghci repl
runGhciRepl
  :: MonadObelisk m
  => FilePath -- ^ Path to .ghci
  -> m ()
<<<<<<< HEAD
runGhciRepl dotGhci = inProjectProc "ghc" $ fmap (bash . BSU.fromString) $ "ghci" : ["-no-user-package-db", "-ghci-script", dotGhci]
=======
runGhciRepl dotGhci = inProjectShell "ghc" $ "ghci " <> makeBaseGhciOptions dotGhci
>>>>>>> ba0e28fc

-- | Run ghcid
runGhcid
  :: MonadObelisk m
  => FilePath -- ^ Path to .ghci
  -> Maybe String -- ^ Optional command to run at every reload
  -> m ()
runGhcid dotGhci mcmd = callCommand $ unwords $ $(staticWhich "ghcid") : opts
  where
    opts =
      [ "-W"
      --TODO: The decision of whether to use -fwarn-redundant-constraints should probably be made by the user
      , "--command='ghci -Wall -ignore-dot-ghci -fwarn-redundant-constraints " <> makeBaseGhciOptions dotGhci <> "' "
      , "--reload=config"
      , "--outputfile=ghcid-output.txt"
      ] <> testCmd
    testCmd = maybeToList (flip fmap mcmd $ \cmd -> "--test='" <> cmd <> "'")

makeBaseGhciOptions :: FilePath -> String
makeBaseGhciOptions dotGhci =
  unwords
    [ "-no-user-package-db"
    , "-package-env -"
    , "-ghci-script " <> dotGhci
    ]

getFreePort :: MonadIO m => m PortNumber
getFreePort = liftIO $ withSocketsDo $ do
  addr:_ <- getAddrInfo (Just defaultHints) (Just "127.0.0.1") (Just "0")
  bracket (open addr) close socketPort
  where
    open addr = do
      sock <- socket (addrFamily addr) (addrSocketType addr) (addrProtocol addr)
      bind sock (addrAddress addr)
      return sock<|MERGE_RESOLUTION|>--- conflicted
+++ resolved
@@ -221,11 +221,7 @@
   :: MonadObelisk m
   => FilePath -- ^ Path to .ghci
   -> m ()
-<<<<<<< HEAD
-runGhciRepl dotGhci = inProjectProc "ghc" $ fmap (bash . BSU.fromString) $ "ghci" : ["-no-user-package-db", "-ghci-script", dotGhci]
-=======
-runGhciRepl dotGhci = inProjectShell "ghc" $ "ghci " <> makeBaseGhciOptions dotGhci
->>>>>>> ba0e28fc
+runGhciRepl dotGhci = inProjectProc "ghc" $ fmap (bash . BSU.fromString) $ "ghci" : makeBaseGhciOptions dotGhci
 
 -- | Run ghcid
 runGhcid
@@ -238,15 +234,14 @@
     opts =
       [ "-W"
       --TODO: The decision of whether to use -fwarn-redundant-constraints should probably be made by the user
-      , "--command='ghci -Wall -ignore-dot-ghci -fwarn-redundant-constraints " <> makeBaseGhciOptions dotGhci <> "' "
+      , "--command='ghci -Wall -ignore-dot-ghci -fwarn-redundant-constraints " <> unwords (makeBaseGhciOptions dotGhci) <> "' "
       , "--reload=config"
       , "--outputfile=ghcid-output.txt"
       ] <> testCmd
     testCmd = maybeToList (flip fmap mcmd $ \cmd -> "--test='" <> cmd <> "'")
 
-makeBaseGhciOptions :: FilePath -> String
+makeBaseGhciOptions :: FilePath -> [String]
 makeBaseGhciOptions dotGhci =
-  unwords
     [ "-no-user-package-db"
     , "-package-env -"
     , "-ghci-script " <> dotGhci
