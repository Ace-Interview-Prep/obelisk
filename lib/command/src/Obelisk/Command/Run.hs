{-# LANGUAGE DeriveFoldable #-}
{-# LANGUAGE DeriveFunctor #-}
{-# LANGUAGE DeriveTraversable #-}
{-# LANGUAGE FlexibleContexts #-}
{-# LANGUAGE LambdaCase #-}
{-# LANGUAGE MultiParamTypeClasses #-}
{-# LANGUAGE OverloadedStrings #-}
{-# LANGUAGE QuasiQuotes #-}
{-# LANGUAGE ScopedTypeVariables #-}
{-# LANGUAGE TupleSections #-}
{-# LANGUAGE ViewPatterns #-}
module Obelisk.Command.Run where

import Control.Arrow ((&&&))
import Control.Exception (Exception, bracket)
import Control.Lens (ifor, (.~), (&))
import Control.Concurrent (forkIO)
import Control.Monad (filterM, void)
import Control.Monad.Except (runExceptT, throwError)
import Control.Monad.IO.Class (liftIO)
import Control.Monad.Reader (MonadIO)
import Data.Bifoldable (bifoldr1)
import Data.Bifunctor (bimap)
import Data.Coerce (coerce)
import Data.Default (def)
import Data.Foldable (fold, for_, toList)
import Data.Functor.Identity (runIdentity)
import Data.List (intercalate)
import Data.List.NonEmpty (NonEmpty)
import Data.Either
import qualified Data.List.NonEmpty as NE
import Data.Map (Map)
import qualified Data.Map as Map
import qualified Data.Map.Monoidal as MMap
import Data.Maybe (catMaybes, fromMaybe, mapMaybe)
import Data.Ord (comparing)
import Data.Set (Set)
import qualified Data.Set as Set
import Data.String.Here.Interpolated (i)
import Data.Text (Text)
import qualified Data.Text as T
import Data.Time.Clock (getCurrentTime)
import Data.Time.Format (formatTime, defaultTimeLocale)
import Data.Traversable (for)
import Debug.Trace (trace)
import Distribution.Compiler (CompilerFlavor(..), PerCompilerFlavor)
import Distribution.PackageDescription.Parsec (parseGenericPackageDescription, runParseResult)
import Distribution.Parsec.Warning (PWarning)
import Distribution.Pretty (prettyShow)
import Distribution.Simple.Compiler (PackageDB (GlobalPackageDB))
import Distribution.Simple.Configure (configCompilerEx, getInstalledPackages)
import Distribution.Simple.PackageIndex (InstalledPackageIndex, lookupDependency)
import Distribution.Simple.Program.Db (defaultProgramDb)
import qualified Distribution.System as Dist
import Distribution.Types.BuildInfo (buildable, cppOptions, defaultExtensions, defaultLanguage, hsSourceDirs, options, targetBuildDepends)
import Distribution.Types.CondTree (simplifyCondTree)
import Distribution.Types.ConfVar (ConfVar (Arch, Impl, OS))
import Distribution.Types.Dependency (Dependency (..), depPkgName, depVerRange)
import Distribution.Types.GenericPackageDescription (condLibrary)
import Distribution.Types.InstalledPackageInfo (compatPackageKey)
import Distribution.Types.Library (libBuildInfo)
import Distribution.Types.LibraryName (LibraryName(..))
import Distribution.Types.PackageName (mkPackageName)
import Distribution.Types.VersionRange (anyVersion)
import Distribution.Utils.Generic (toUTF8BS, readUTF8File)
import qualified Distribution.Verbosity as Verbosity (silent)
import qualified Hpack.Config as Hpack
import qualified Hpack.Render as Hpack
import qualified Hpack.Yaml as Hpack
import Language.Haskell.Extension (Extension, Language)
import qualified Network.Socket as Socket
import System.Directory
import System.Environment (getExecutablePath)
import System.FilePath
import qualified System.Info
import System.IO.Temp (withSystemTempDirectory)

import Obelisk.App (MonadObelisk, getObelisk, runObelisk)
import Obelisk.CliApp (
    Severity (..),
    failWith,
    proc,
    putLog,
    readCreateProcessWithExitCode,
    readProcessAndLogStderr,
    runProcess_,
    setCwd,
    setDelegateCtlc,
    withSpinner,
    )
import Obelisk.Command.Nix
import Obelisk.Command.Project
import Obelisk.Command.Thunk (attrCacheFileName)
import Obelisk.Command.Utils (findExePath, ghcidExePath)

data CabalPackageInfo = CabalPackageInfo
  { _cabalPackageInfo_packageFile :: FilePath
  , _cabalPackageInfo_packageName :: T.Text
  , _cabalPackageInfo_packageRoot :: FilePath
  , _cabalPackageInfo_buildable :: Bool
  , _cabalPackageInfo_sourceDirs :: NE.NonEmpty FilePath
    -- ^ List of hs src dirs of the library component
  , _cabalPackageInfo_defaultExtensions :: [Extension]
    -- ^ List of globally enable extensions of the library component
  , _cabalPackageInfo_defaultLanguage :: Maybe Language
    -- ^ List of globally set languages of the library component
  , _cabalPackageInfo_compilerOptions :: PerCompilerFlavor [String]
    -- ^ List of compiler-specific options (e.g., the "ghc-options" field of the cabal file)
  , _cabalPackageInfo_cppOptions :: [String]
    -- ^ List of CPP (C Preprocessor) options (e.g. the "cpp-options" field of the cabal file)
  , _cabalPackageInfo_buildDepends :: [Dependency]
    -- ^ List of build dependencies listed in the cabal file
  }

-- | 'Bool' with a better name for its purpose.
data Interpret = Interpret_Interpret | Interpret_NoInterpret deriving (Eq, Ord, Show)

textInterpret :: Interpret -> Text
textInterpret = \case
  Interpret_Interpret -> "Interpret"
  Interpret_NoInterpret -> "NoInterpret"

-- | Describe a set of 'FilePath's as a tree to facilitate merging them in a convenient way.
data PathTree a = PathTree_Node
  (Maybe a) -- An optional leaf at this point in the tree
  (Map FilePath (PathTree a)) -- Branches to deeper leaves
  deriving (Eq, Ord, Show, Functor, Foldable, Traversable)

-- | 2D ASCII drawing of a 'PathTree'. Adapted from Data.Tree.draw.
drawPathTree :: (a -> Text) -> PathTree a -> Text
drawPathTree showA (PathTree_Node _ ts0) = T.intercalate "\n" $ goForest (Map.toList ts0)
  where
    annotated ma = maybe id (\a b -> b <> " [" <> showA a <> "]") ma . T.pack
    goTree (fp, PathTree_Node ma forest) = annotated ma fp : goForest (Map.toList forest)
    goForest [] = []
    goForest [tree] = shift "└─ " "   " (goTree tree)
    goForest (tree:forest) = shift "├─ " "│  " (goTree tree) <> goForest forest
    shift first other = zipWith (<>) (first : repeat other)

-- | Used to signal to obelisk that it's being invoked as a preprocessor
preprocessorIdentifier :: String
preprocessorIdentifier = "__preprocessor-apply-packages"

profile
  :: MonadObelisk m
  => String
  -> [String]
  -> m ()
profile profileBasePattern rtsFlags = withProjectRoot "." $ \root -> do
  putLog Debug "Using profiled build of project."

  outPath <- withSpinner "Building profiled executable" $
    fmap (T.unpack . T.strip) $ readProcessAndLogStderr Debug $ setCwd (Just root) $ nixCmdProc $
      NixCmd_Build $ def
        & nixBuildConfig_outLink .~ OutLink_None
        & nixCmdConfig_target .~ Target
          { _target_path = Just "."
          , _target_attr = Just "__unstable__.profiledObRun"
          , _target_expr = Nothing
          }
  (assetType, assets) <- findProjectAssets root
  putLog Debug $ describeImpureAssetSource assetType assets
  time <- liftIO getCurrentTime
  let profileBaseName = formatTime defaultTimeLocale profileBasePattern time
  liftIO $ createDirectoryIfMissing True $ takeDirectory $ root </> profileBaseName
  putLog Debug $ "Storing profiled data under base name of " <> T.pack (root </> profileBaseName)
  freePort <- getFreePort
  runProcess_ $ setCwd (Just root) $ setDelegateCtlc True $ proc (outPath </> "bin" </> "ob-run") $
    [ show freePort
    , T.unpack assets
    , profileBaseName
    , "+RTS"
    , "-po" <> profileBaseName
    ] <> rtsFlags
      <> [ "-RTS" ]

<<<<<<< HEAD
run :: MonadObelisk m => Maybe FilePath -> FilePath -> PathTree Interpret -> m ()
run certDir root interpretPaths = do
=======
run
  :: MonadObelisk m => Bool
  -- ^ use relative paths to the nix store
  -- which is pertinent to some IDE integration
  -- tools' functionality. See PR #934
  -> FilePath
  -- ^ root folder
  -> PathTree Interpret
  -- ^ interpreted paths
  -> m ()
run useRelativePaths root interpretPaths = do
>>>>>>> c7e9b8d5
  pkgs <- getParsedLocalPkgs root interpretPaths
  (assetType, assets) <- findProjectAssets root
  manifestPkg <- parsePackagesOrFail . (:[]) . T.unpack =<< getHaskellManifestProjectPath root
  putLog Debug $ describeImpureAssetSource assetType assets
  case assetType of
    AssetSource_Derivation -> do
      ob <- getObelisk
      putLog Debug "Starting static file derivation watcher..."
      void $ liftIO $ forkIO $ runObelisk ob $ watchStaticFilesDerivation root
    _ -> pure ()
  ghciArgs <- getGhciSessionSettings (pkgs <> manifestPkg) root useRelativePaths
  freePort <- getFreePort
  withGhciScriptArgs pkgs $ \dotGhciArgs -> do
    runGhcid root True (ghciArgs <> dotGhciArgs) pkgs $ Just $ unwords
      [ "Obelisk.Run.run"
      , show freePort
      , "(" ++ show certDir ++ ")"
      , "(Obelisk.Run.runServeAsset " ++ show assets ++ ")"
      , "Backend.backend"
      , "Frontend.frontend"
      ]

runRepl :: MonadObelisk m => FilePath -> PathTree Interpret -> m ()
runRepl root interpretPaths = do
  pkgs <- getParsedLocalPkgs root interpretPaths
  ghciArgs <- getGhciSessionSettings pkgs "." True
  withGhciScriptArgs pkgs $ \dotGhciArgs ->
    runGhciRepl root pkgs (ghciArgs <> dotGhciArgs)

runWatch :: MonadObelisk m => FilePath -> PathTree Interpret -> m ()
runWatch root interpretPaths = do
  pkgs <- getParsedLocalPkgs root interpretPaths
  ghciArgs <- getGhciSessionSettings pkgs root True
  withGhciScriptArgs pkgs $ \dotGhciArgs ->
    runGhcid root True (ghciArgs <> dotGhciArgs) pkgs Nothing

exportGhciConfig :: MonadObelisk m => Bool -> FilePath -> PathTree Interpret -> m [String]
exportGhciConfig useRelativePaths root interpretPaths = do
  pkgs <- getParsedLocalPkgs root interpretPaths
  getGhciSessionSettings pkgs "." useRelativePaths

nixShellForInterpretPaths :: MonadObelisk m => Bool -> String -> FilePath -> PathTree Interpret -> Maybe String -> m ()
nixShellForInterpretPaths isPure shell root interpretPaths cmd = do
  pkgs <- getParsedLocalPkgs root interpretPaths
  nixShellWithoutPkgs root isPure False (packageInfoToNamePathMap pkgs) shell cmd

-- | Like 'getLocalPkgs' but also parses them and fails if any of them can't be parsed.
getParsedLocalPkgs :: MonadObelisk m => FilePath -> PathTree Interpret -> m (NonEmpty CabalPackageInfo)
getParsedLocalPkgs root interpretPaths = parsePackagesOrFail =<< getLocalPkgs root interpretPaths

-- | Relative paths to local packages of an obelisk project.
--
-- These are a combination of the obelisk predefined local packages,
-- and any packages that the user has set with the @packages@ argument
-- to the Nix @project@ function.
getLocalPkgs :: forall m. MonadObelisk m => FilePath -> PathTree Interpret -> m (Set FilePath)
getLocalPkgs root interpretPaths = do
  putLog Debug $ [i|Finding packages with root ${root} and interpret paths:|] <> "\n" <> drawPathTree textInterpret interpretPaths
  obeliskPackagePaths <- runFind ["-L", root, "-name", ".obelisk", "-type", "d"]

  -- We do not want to find packages that are embedded inside other obelisk projects, unless that
  -- obelisk project is our own.
  obeliskPackageExclusions <- liftIO $ fmap Set.fromList $ traverse canonicalizePath $
    filter (/= root) $ map takeDirectory obeliskPackagePaths
  putLog Debug [i|Excluding obelisk packages: ${T.pack $ unwords $ Set.toList obeliskPackageExclusions}|]
  let rootsAndExclusions = calcIntepretFinds "" interpretPaths

  fmap fold $ for (MMap.toAscList rootsAndExclusions) $ \(interpretPathRoot, exclusions) ->
    let allExclusions = obeliskPackageExclusions
          <> exclusions
          <> Set.singleton ("*" </> attrCacheFileName)
          <> Set.singleton ("*" </> "lib/asset/manifest") -- NB: obelisk-asset-manifest is excluded because it generates
                                                          -- a module that in turn imports it. This will cause ob run to
                                                          -- fail in its current implementation.
    in fmap (Set.fromList . map normalise) $ runFind $
      ["-L", interpretPathRoot, "(", "-name", "*.cabal", "-o", "-name", Hpack.packageConfig, ")", "-a", "-type", "f"]
      <> concat [["-not", "-path", p </> "*"] | p <- toList allExclusions]
  where
    runFind args = do
      (_exitCode, out, err) <- readCreateProcessWithExitCode $ proc findExePath args
      putLog Debug $ T.strip $ T.pack err
      pure $ map T.unpack $ T.lines $ T.strip $ T.pack out

-- | Calculates a set of root 'FilePath's along with each one's corresponding set of exclusions.
--   This is used when constructing a set of @find@ commands to run to produce a set of packages
--   that matches the user's @--interpret@/@--no-interpret@ settings.
calcIntepretFinds :: FilePath -> PathTree Interpret -> MMap.MonoidalMap FilePath (Set FilePath)
calcIntepretFinds treeRoot0 tree0 = runIdentity $ go treeRoot0 tree0
  where
    go treeRoot tree = foldPathTreeFor (== Interpret_Interpret) treeRoot tree $ \parent children -> do
      exclusions <- foldPathTreeFor (== Interpret_NoInterpret) parent children $ \parent' children' ->
        pure $ Map.singleton parent' children'
      deeperFinds <- Map.traverseWithKey go exclusions
      pure $ MMap.singleton parent (Map.keysSet exclusions) <> fold (MMap.MonoidalMap deeperFinds)

-- | Traverses a 'PathTree' and folds all leaves matching a given predicate.
foldPathTreeFor
  :: forall m a b. (Applicative m, Monoid b)
  => (a -> Bool)
  -> FilePath
  -> PathTree a
  -> (FilePath -> PathTree a -> m b)
  -> m b
foldPathTreeFor predicate parent children f = case children of
  PathTree_Node (Just x) children' | predicate x -> f parent (PathTree_Node Nothing children')
  PathTree_Node _ children' -> fmap fold $ flip Map.traverseWithKey children' $ \k children'' ->
    foldPathTreeFor predicate (parent </> k) children'' f

data GuessPackageFileError = GuessPackageFileError_Ambiguous [FilePath] | GuessPackageFileError_NotFound
  deriving (Eq, Ord, Show)
instance Exception GuessPackageFileError

newtype HPackFilePath = HPackFilePath { unHPackFilePath :: FilePath } deriving (Eq, Ord, Show)
newtype CabalFilePath = CabalFilePath { unCabalFilePath :: FilePath } deriving (Eq, Ord, Show)

-- | Given a directory, try to guess what the appropriate @.cabal@ or @package.yaml@ file is for the package.
guessCabalPackageFile
  :: (MonadIO m)
  => FilePath -- ^ Directory or path to search for cabal package
  -> m (Either GuessPackageFileError (Either CabalFilePath HPackFilePath))
guessCabalPackageFile pkg = do
  liftIO (doesDirectoryExist pkg) >>= \case
    False -> case cabalOrHpackFile pkg of
      (Just hpack@(Right _)) -> pure $ Right hpack
      (Just cabal@(Left (CabalFilePath cabalFilePath))) -> do
        -- If the cabal file has a sibling hpack file, we use that instead
        -- since running hpack often generates a sibling cabal file
        let possibleHpackSibling = takeDirectory cabalFilePath </> Hpack.packageConfig
        hasHpackSibling <- liftIO $ doesFileExist possibleHpackSibling
        pure $ Right $ if hasHpackSibling then Right (HPackFilePath possibleHpackSibling) else cabal
      Nothing -> pure $ Left GuessPackageFileError_NotFound
    True -> do
      candidates <- liftIO $
            filterM (doesFileExist . either unCabalFilePath unHPackFilePath)
        =<< mapMaybe (cabalOrHpackFile . (pkg </>)) <$> listDirectory pkg
      pure $ case partitionEithers candidates of
        ([hpack], _) -> Right $ Left hpack
        ([], [cabal]) -> Right $ Right cabal
        ([], []) -> Left GuessPackageFileError_NotFound
        (hpacks, cabals) -> Left $ GuessPackageFileError_Ambiguous $ coerce hpacks <> coerce cabals

cabalOrHpackFile :: FilePath -> Maybe (Either CabalFilePath HPackFilePath)
cabalOrHpackFile = \case
  x | takeExtension x == ".cabal" -> Just (Left $ CabalFilePath x)
    | takeFileName x == Hpack.packageConfig -> Just (Right $ HPackFilePath x)
    | otherwise -> Nothing

-- | Parses the cabal package in a given directory.
-- This automatically figures out which .cabal file or package.yaml (hpack) file to use in the given directory.
parseCabalPackage
  :: MonadObelisk m
  => FilePath -- ^ Package directory
  -> m (Maybe CabalPackageInfo)
parseCabalPackage dir = parseCabalPackage' dir >>= \case
  Left err -> Nothing <$ putLog Error err
  Right (Just (warnings, pkgInfo)) -> do
    for_ warnings $ putLog Warning . T.pack . show
    pure $ Just pkgInfo
  Right Nothing -> pure Nothing

-- | Like 'parseCabalPackage' but returns errors and warnings directly so as to avoid 'MonadObelisk'.
parseCabalPackage'
  :: (MonadIO m)
  => FilePath -- ^ Package directory
  -> m (Either T.Text (Maybe ([PWarning], CabalPackageInfo)))
parseCabalPackage' pkg = runExceptT $ do
  (cabalContents, packageFile, packageName) <- guessCabalPackageFile pkg >>= \case
    Left GuessPackageFileError_NotFound -> throwError $ "No .cabal or package.yaml file found in " <> T.pack pkg
    Left (GuessPackageFileError_Ambiguous _) -> throwError $ "Unable to determine which .cabal file to use in " <> T.pack pkg
    Right (Left (CabalFilePath file)) -> (, file, takeBaseName file) <$> liftIO (readUTF8File file)
    Right (Right (HPackFilePath file)) -> do
      let
        decodeOptions = Hpack.DecodeOptions (Hpack.ProgramName "ob") file Nothing Hpack.decodeYaml
      liftIO (Hpack.readPackageConfig decodeOptions) >>= \case
        Left err -> throwError $ T.pack $ "Failed to parse " <> file <> ": " <> err
        Right (Hpack.DecodeResult hpackPackage _ _ _) -> pure (Hpack.renderPackage [] hpackPackage, file, Hpack.packageName hpackPackage)

  let
    (warnings, result) = runParseResult $ parseGenericPackageDescription $ toUTF8BS cabalContents
    osConfVar = case System.Info.os of
      "linux" -> Just Dist.Linux
      "darwin" -> Just Dist.OSX
      _ -> trace "Unrecgonized System.Info.os" Nothing
    archConfVar = Just Dist.X86_64 -- TODO: Actually infer this
    evalConfVar v = Right $ case v of
      OS osVar -> Just osVar == osConfVar
      Arch archVar -> Just archVar == archConfVar
      Impl GHC _ -> True -- TODO: Actually check version range
      _ -> False
  case condLibrary <$> result of
    Right (Just condLib) -> do
      let (_, lib) = simplifyCondTree evalConfVar condLib
      pure $ Just $ (warnings,) $ CabalPackageInfo
        { _cabalPackageInfo_packageName = T.pack packageName
        , _cabalPackageInfo_packageFile = packageFile
        , _cabalPackageInfo_packageRoot = takeDirectory packageFile
        , _cabalPackageInfo_buildable = buildable $ libBuildInfo lib
        , _cabalPackageInfo_sourceDirs =
            fromMaybe (pure ".") $ NE.nonEmpty $ hsSourceDirs $ libBuildInfo lib
        , _cabalPackageInfo_defaultExtensions =
            defaultExtensions $ libBuildInfo lib
        , _cabalPackageInfo_defaultLanguage =
            defaultLanguage $ libBuildInfo lib
        , _cabalPackageInfo_compilerOptions = options $ libBuildInfo lib
        , _cabalPackageInfo_cppOptions = cppOptions $ libBuildInfo lib
        , _cabalPackageInfo_buildDepends = targetBuildDepends $ libBuildInfo lib
        }
    Right Nothing -> pure Nothing
    Left (_, errors) ->
      throwError $ T.pack $ "Failed to parse " <> packageFile <> ":\n" <> unlines (map show $ toList errors)

parsePackagesOrFail :: (MonadObelisk m, Foldable f) => f FilePath -> m (NE.NonEmpty CabalPackageInfo)
parsePackagesOrFail dirs' = do
  packageInfos' <- fmap catMaybes $ for dirs $ \dir -> do
    flip fmap (parseCabalPackage dir) $ \case
      Just packageInfo
        | _cabalPackageInfo_buildable packageInfo -> Just packageInfo
      _ -> Nothing

  -- Sort duplicate packages such that we prefer shorter paths, but fall back to alphabetical ordering.
  let packagesByName = Map.map (NE.sortBy $ comparing $ \p -> let n = _cabalPackageInfo_packageFile p in (length n, n))
                     $ Map.fromListWith (<>) [(_cabalPackageInfo_packageName p, p NE.:| []) | p <- packageInfos']
  unambiguous <- ifor packagesByName $ \packageName ps -> case ps of
    p NE.:| [] -> pure p -- No ambiguity here
    p NE.:| _ -> do
      let chosenText = "  [Chosen] "
          prefix p'
            | _cabalPackageInfo_packageFile p' == _cabalPackageInfo_packageFile p = chosenText
            | otherwise = T.map (const ' ') chosenText
      putLog Warning $ T.unlines $
        "Packages named '" <> packageName <> "' appear in " <> T.pack (show $ length ps) <> " different locations: "
        : map (\p' -> prefix p' <> T.pack (_cabalPackageInfo_packageFile p')) (toList ps)
      pure p

  packageInfos <- case NE.nonEmpty $ toList unambiguous of
    Nothing -> failWith $ T.pack $
      "No valid, buildable packages found" <> (if null dirs then "" else " in " <> intercalate ", " dirs)
    Just xs -> pure xs

  pure packageInfos
  where
    dirs = toList dirs'

packageInfoToNamePathMap :: Foldable f => f CabalPackageInfo -> Map Text FilePath
packageInfoToNamePathMap = Map.fromList . map (_cabalPackageInfo_packageName &&& _cabalPackageInfo_packageRoot) . toList

-- Like 'withGhciScript' but provides the precise ghci arguments to add to a ghci session
withGhciScriptArgs
  :: (MonadObelisk m, Foldable f)
  => f CabalPackageInfo -- ^ List of packages to load into ghci
  -> ([String] -> m ()) -- ^ Action to run with the extra ghci arguments
  -> m ()
withGhciScriptArgs packageInfos f = withGhciScript loadPreludeManually packageInfos $ \fp ->
  f ["-XNoImplicitPrelude", "-ghci-script", fp]
  where
    -- These lines must be first and allow the session to support a custom Prelude when @-XNoImplicitPrelude@
    -- is passed to the ghci session.
    loadPreludeManually =
      [ ":add Prelude" -- @:add@ is used because it's less noisy when there is no custom Prelude
      , ":set -XImplicitPrelude" -- Turn the default setting on
      ]

-- | Create ghci configuration to load the given packages
withGhciScript
  :: (MonadObelisk m, Foldable f)
  => [String] -- ^ Commands to prefix to file
  -> f CabalPackageInfo -- ^ List of packages to load into ghci
  -> (FilePath -> m ()) -- ^ Action to run with the path to generated temporary .ghci
  -> m ()
withGhciScript preCommands (toList -> packageInfos) f =
  withSystemTempDirectory "ob-ghci" $ \fp -> do
    let dotGhciPath = fp </> ".ghci"
    liftIO $ writeFile dotGhciPath dotGhci
    f dotGhciPath
  where
    packageNames = Set.fromList $ map _cabalPackageInfo_packageName packageInfos
    modulesToLoad = mconcat
      [ [ "Obelisk.Run" | "obelisk-run" `Set.member` packageNames ]
      , [ "Backend" | "backend" `Set.member` packageNames ]
      , [ "Frontend" | "frontend" `Set.member` packageNames ]
      ]
    dotGhci = unlines $
      preCommands <>
      [ if null modulesToLoad then "" else ":load " <> unwords modulesToLoad
      , "import qualified Obelisk.Run"
      , "import qualified Frontend"
      , "import qualified Backend"
      ]

-- | Builds a list of options to pass to ghci or set in .ghci file that configures
-- the preprocessor and source includes.
getGhciSessionSettings
  :: (MonadObelisk m, Foldable f)
  => f CabalPackageInfo -- ^ List of packages to load into ghci
  -> FilePath -- ^ All paths will be relative to this path
  -> Bool -- ^ Use relative paths
  -> m [String]
getGhciSessionSettings (toList -> packageInfos) pathBase useRelativePaths = do
  -- N.B. ghci settings do NOT support escaping in any way. To minimize the likelihood that
  -- paths-with-spaces ruin our day, we first canonicalize everything, and then relativize
  -- all paths to 'pathBase'.
  selfExe <- liftIO $ canonicalizePath =<< getExecutablePath
  canonicalPathBase <- liftIO $ canonicalizePath pathBase
  installedPackageIndex <- loadPackageIndex packageInfos pathBase

  (pkgFiles, pkgSrcPaths :: [NonEmpty FilePath]) <- fmap unzip $ liftIO $ for packageInfos $ \pkg -> do
    canonicalSrcDirs <- traverse canonicalizePath $ (_cabalPackageInfo_packageRoot pkg </>) <$> _cabalPackageInfo_sourceDirs pkg
    canonicalPkgFile <- canonicalizePath $ _cabalPackageInfo_packageFile pkg
    pure (canonicalPkgFile `relativeTo'` canonicalPathBase, (`relativeTo'` canonicalPathBase) <$> canonicalSrcDirs)

  pure
    $  baseGhciOptions
    <> ["-DOBELISK_ASSET_PASSTHRU"] -- For passthrough static assets
    <> ["-F", "-pgmF", selfExe, "-optF", preprocessorIdentifier]
    <> concatMap (\p -> ["-optF", p]) pkgFiles
    <> [ "-i" <> intercalate ":" (concatMap toList pkgSrcPaths) ]
    <> concatMap (\packageId -> ["-package-id", packageId ])
                 (packageIds installedPackageIndex)
  where
    relativeTo' = if useRelativePaths then relativeTo else const
    -- Package names we're building and not needed from the package DB
    packageNames =
      map (mkPackageName . T.unpack . _cabalPackageInfo_packageName)
          packageInfos
    packageIds installedPackageIndex =
      map (dependencyPackageId installedPackageIndex) $
          filter ((`notElem` packageNames) . depPkgName) $
          concatMap _cabalPackageInfo_buildDepends packageInfos <>
            [Dependency (mkPackageName "obelisk-run") anyVersion (Set.singleton LMainLibName)]
    dependencyPackageId installedPackageIndex dep =
      case lookupDependency installedPackageIndex (depPkgName dep) (depVerRange dep) of
        ((_version,installedPackageInfo:_) :_) ->
          compatPackageKey installedPackageInfo
        _ -> error $ "Couldn't resolve dependency for " <> prettyShow dep

-- Load the package index used by the GHC in this path's nix project
loadPackageIndex :: MonadObelisk m => [CabalPackageInfo] -> FilePath -> m InstalledPackageIndex
loadPackageIndex packageInfos root = do
  ghcPath <- getPathInNixEnvironment "bash -c 'type -p ghc'"
  ghcPkgPath <- getPathInNixEnvironment "bash -c 'type -p ghc-pkg'"
  (compiler, _platform, programDb) <- liftIO
    $ configCompilerEx (Just GHC) (Just ghcPath) (Just ghcPkgPath) defaultProgramDb Verbosity.silent
  liftIO $ getInstalledPackages Verbosity.silent compiler [GlobalPackageDB] programDb
  where
    getPathInNixEnvironment cmd = do
      path <- readProcessAndLogStderr Debug =<< mkObNixShellProc root False True (packageInfoToNamePathMap packageInfos) "ghc" (Just cmd)
      liftIO $ canonicalizePath $ T.unpack $ T.strip path

baseGhciOptions :: [String]
baseGhciOptions =
  [ "-ignore-dot-ghci"
  , "-no-user-package-db"
  , "-hide-all-packages"
  , "-package-env", "-"
  ]

-- | Run ghci repl
runGhciRepl
  :: (MonadObelisk m, Foldable f)
  => FilePath -- ^ Path to project root
  -> f CabalPackageInfo -- ^ Packages to keep unbuilt
  -> [String] -- ^ GHCi arguments
  -> m ()
runGhciRepl root (toList -> packages) ghciArgs =
  -- NOTE: We do *not* want to use $(staticWhich "ghci") here because we need the
  -- ghc that is provided by the shell in the user's project.
  nixShellWithoutPkgs root True False (packageInfoToNamePathMap packages) "ghc" $
    Just $ unwords $ fmap bashEscape $ "ghci" : ghciArgs

-- | Run ghcid
runGhcid
  :: (MonadObelisk m, Foldable f)
  => FilePath -- ^ Path to project root
  -> Bool -- ^ Should we chdir to root when running this process?
  -> [String] -- ^ GHCi arguments
  -> f CabalPackageInfo -- ^ Packages to keep unbuilt
  -> Maybe String -- ^ Optional command to run at every reload
  -> m ()
runGhcid root chdirToRoot ghciArgs (toList -> packages) mcmd =
  nixShellWithoutPkgs root True chdirToRoot (packageInfoToNamePathMap packages) "ghc" $
    Just $ unwords $ fmap bashEscape $ ghcidExePath : opts
  where
    opts = concat
      [ ["-W"]
      , ["--outputfile=ghcid-output.txt"]
      , map (\x -> "--reload=" <> x) reloadFiles
      , map (\x -> "--restart=" <> x) restartFiles
      , maybe [] (\cmd -> ["--test=" <> cmd]) mcmd
      , ["--command=" <> unwords ("ghci" : ghciArgs)]
      ]
    adjustRoot x = if chdirToRoot then makeRelative root x else x
    reloadFiles = map adjustRoot [root </> "config"]
    restartFiles = map (adjustRoot . _cabalPackageInfo_packageFile) packages

getFreePort :: MonadIO m => m Socket.PortNumber
getFreePort = liftIO $ Socket.withSocketsDo $ do
  addr:_ <- Socket.getAddrInfo (Just Socket.defaultHints) (Just "127.0.0.1") (Just "0")
  bracket (open addr) Socket.close Socket.socketPort
  where
    open addr = do
      sock <- Socket.socket (Socket.addrFamily addr) (Socket.addrSocketType addr) (Socket.addrProtocol addr)
      Socket.bind sock (Socket.addrAddress addr)
      return sock


-- | Convert a 'FilePath' into a 'PathTree'.
pathToTree :: a -> FilePath -> PathTree a
pathToTree a p = go $ splitDirectories p
  where
    go [] = PathTree_Node (Just a) mempty
    go (x : xs) = PathTree_Node Nothing $ Map.singleton x $ go xs

-- | Like 'zipWith' but pads with a padding value instead of stopping on the shortest list.
zipDefaultWith :: a -> b -> (a -> b -> c) -> [a] -> [b] -> [c]
zipDefaultWith _da _db _f []     []     = []
zipDefaultWith  da  db  f (a:as) []     = f  a db : zipDefaultWith da db f as []
zipDefaultWith  da  db  f []     (b:bs) = f da  b : zipDefaultWith da db f [] bs
zipDefaultWith  da  db  f (a:as) (b:bs) = f  a  b : zipDefaultWith da db f as bs

-- | Makes the first absolute path relative to the second absolute path.
--
-- Both input paths MUST be absolute.
--
-- Unlike 'makeRelative' this does not merely strip prefixes. It will introduce
-- enough @..@ paths to make the resulting path truly relative in virtually every
-- case. The only exception is on Windows when the two paths are on different
-- drives. In this case the resulting path may be absolute.
relativeTo :: FilePath -> FilePath -> FilePath
relativeTo dir base
  = bifoldr1 (</>)
  $ bimap (collapse . (".." <$) . catMaybes) (collapse . catMaybes)
  $ unzip
  $ dropWhile (\(a,b) -> a == b)
  $ zipDefaultWith Nothing Nothing (,)
    (map Just $ splitDirectories base)
    (map Just $ splitDirectories dir)
  where collapse = foldr (</>) ""<|MERGE_RESOLUTION|>--- conflicted
+++ resolved
@@ -174,22 +174,19 @@
     ] <> rtsFlags
       <> [ "-RTS" ]
 
-<<<<<<< HEAD
-run :: MonadObelisk m => Maybe FilePath -> FilePath -> PathTree Interpret -> m ()
-run certDir root interpretPaths = do
-=======
 run
   :: MonadObelisk m => Bool
   -- ^ use relative paths to the nix store
   -- which is pertinent to some IDE integration
   -- tools' functionality. See PR #934
+  -> Maybe FilePath
+  -- ^ Certificate Directory path (optional)
   -> FilePath
   -- ^ root folder
   -> PathTree Interpret
   -- ^ interpreted paths
   -> m ()
-run useRelativePaths root interpretPaths = do
->>>>>>> c7e9b8d5
+run useRelativePaths certDir root interpretPaths = do
   pkgs <- getParsedLocalPkgs root interpretPaths
   (assetType, assets) <- findProjectAssets root
   manifestPkg <- parsePackagesOrFail . (:[]) . T.unpack =<< getHaskellManifestProjectPath root
