{-# LANGUAGE FlexibleContexts #-}
{-# LANGUAGE LambdaCase #-}
{-# LANGUAGE MultiParamTypeClasses #-}
{-# LANGUAGE OverloadedStrings #-}
{-# LANGUAGE ScopedTypeVariables #-}
{-# LANGUAGE TemplateHaskell #-}
module Obelisk.Command.Run where

import Control.Exception (bracket)
import Control.Monad
import Control.Monad.IO.Class (liftIO)
import Control.Monad.Reader (MonadIO)
import Data.Either
import qualified Data.List as L
import qualified Data.List.NonEmpty as NE
import Data.Maybe
import qualified Data.Text as T
import Distribution.Compiler (CompilerFlavor(..))
import Distribution.PackageDescription.Parsec (parseGenericPackageDescription)
import Distribution.Parsec.ParseResult (runParseResult)
import Distribution.Pretty
import Distribution.Types.BuildInfo
import Distribution.Types.CondTree
import Distribution.Types.GenericPackageDescription
import Distribution.Types.Library
import Distribution.Utils.Generic
import Hpack.Config
import Hpack.Render
import Hpack.Yaml
import Language.Haskell.Extension
import Network.Socket hiding (Debug)
import System.Directory
import System.FilePath
import System.IO.Temp (withSystemTempDirectory)
import System.Which (staticWhich)
import Data.ByteString (ByteString)

import Obelisk.App (MonadObelisk, ObeliskT)
import Obelisk.CliApp
  ( CliT (..), HasCliConfig, Severity (..)
  , callCommand, failWith, getCliConfig, putLog, proc
  , readProcessAndLogStderr, runCli)
import Obelisk.Command.Project (inProjectShell, withProjectRoot)

data CabalPackageInfo = CabalPackageInfo
  { _cabalPackageInfo_packageRoot :: FilePath
  , _cabalPackageInfo_sourceDirs :: NE.NonEmpty FilePath
    -- ^ List of hs src dirs of the library component
  , _cabalPackageInfo_defaultExtensions :: [Extension]
    -- ^ List of globally enable extensions of the library component
  , _cabalPackageInfo_defaultLanguage :: Maybe Language
    -- ^ List of globally set languages of the library component
  , _cabalPackageInfo_compilerOptions :: [(CompilerFlavor, [String])]
    -- ^ List of compiler-specific options (e.g., the "ghc-options" field of the cabal file)
  }

-- NOTE: `run` is not polymorphic like the rest because we use StaticPtr to invoke it.
run :: ObeliskT IO ()
run = do
  let nixPath = $(staticWhich "nix")
      nixBuildPath = $(staticWhich "nix-build")
  pkgs <- getLocalPkgs
  withGhciScript pkgs $ \dotGhciPath -> do
    freePort <- getFreePort
    assets <- withProjectRoot "." $ \root -> do
      let importableRoot = if "/" `isInfixOf` root
            then root
            else "./" <> root
      isDerivation <- readProcessAndLogStderr Debug $
        proc nixPath
          [ "eval"
          , "-f"
          , root
          , "(let a = import " <> importableRoot <> " {}; in toString (a.reflex.nixpkgs.lib.isDerivation a.passthru.staticFilesImpure))"
          , "--raw"
          -- `--raw` is not available with old nix-instantiate. It drops quotation
          -- marks and trailing newline, so is very convenient for shelling out.
          ]
      -- Check whether the impure static files are a derivation (and so must be built)
      if isDerivation == "1"
        then fmap T.strip $ readProcessAndLogStderr Debug $ -- Strip whitespace here because nix-build has no --raw option
          proc nixBuildPath
            [ "--no-out-link"
            , "-E", "(import " <> importableRoot <> "{}).passthru.staticFilesImpure"
            ]
        else readProcessAndLogStderr Debug $
          proc nixPath ["eval", "-f", root, "passthru.staticFilesImpure", "--raw"]
    putLog Debug $ "Assets impurely loaded from: " <> assets
    runGhcid dotGhciPath $ Just $ unwords
      [ "Obelisk.Run.run"
      , show freePort
      , "(runServeAsset " ++ show assets ++ ")"
      , "Backend.backend"
      , "Frontend.frontend"
      ]

runRepl :: MonadObelisk m => m ()
runRepl = do
  pkgs <- getLocalPkgs
  withGhciScript pkgs $ \dotGhciPath -> do
    runGhciRepl dotGhciPath

runWatch :: MonadObelisk m => m ()
runWatch = do
  pkgs <- getLocalPkgs
  withGhciScript pkgs $ \dotGhciPath -> runGhcid dotGhciPath Nothing

-- | Relative paths to local packages of an obelisk project
-- TODO a way to query this
getLocalPkgs :: Applicative f => f [(FilePath, Maybe String)]
getLocalPkgs = pure [("backend", Nothing), ("common", Nothing), ("frontend", Nothing)]

parseCabalPackage
  :: (MonadObelisk m)
  => FilePath -- ^ package directory
  -> Maybe String -- ^ package name, defaults to directory
  -> m (Maybe CabalPackageInfo)
parseCabalPackage dir name = do
  let cabalFp = dir </> (fromMaybe (takeBaseName dir) name <> ".cabal")
      hpackFp = dir </> "package.yaml"
  hasCabal <- liftIO $ doesFileExist cabalFp
  hasHpack <- liftIO $ doesFileExist hpackFp

  mCabalContents <- if hasCabal
    then Just <$> liftIO (readUTF8File cabalFp)
    else if hasHpack
      then do
        let decodeOptions = DecodeOptions (ProgramName "ob") hpackFp Nothing decodeYaml
        liftIO (readPackageConfig decodeOptions) >>= \case
          Left err -> do
            putLog Error $ T.pack $ "Failed to parse " <> hpackFp <> ": " <> err
            return Nothing
          Right (DecodeResult hpackPackage _ _ _) -> do
            return $ Just $ renderPackage [] hpackPackage
      else do
        putLog Error $ T.pack "Found neither cabal nor hpack file"
        return Nothing

  fmap join $ forM mCabalContents $ \cabalContents -> do
    let (warnings, result) = runParseResult $ parseGenericPackageDescription $
          toUTF8BS cabalContents
    mapM_ (putLog Warning) $ fmap (T.pack . show) warnings
    case result of
      Right gpkg -> do
        return $ do
          (_, lib) <- simplifyCondTree (const $ pure True) <$> condLibrary gpkg
          pure $ CabalPackageInfo
            { _cabalPackageInfo_packageRoot = takeDirectory cabalFp
            , _cabalPackageInfo_sourceDirs =
                fromMaybe (pure ".") $ NE.nonEmpty $ hsSourceDirs $ libBuildInfo lib
            , _cabalPackageInfo_defaultExtensions =
                defaultExtensions $ libBuildInfo lib
            , _cabalPackageInfo_defaultLanguage =
                defaultLanguage $ libBuildInfo lib
            , _cabalPackageInfo_compilerOptions = options $ libBuildInfo lib
            }
      Left (_, errors) -> do
        putLog Error $ T.pack $ "Failed to parse " <> cabalFp <> ":"
        mapM_ (putLog Error) $ fmap (T.pack . show) errors
        return Nothing

withUTF8FileContentsM :: (MonadIO m, HasCliConfig e m) => FilePath -> (ByteString -> CliT e IO a) -> m a
withUTF8FileContentsM fp f = do
  c <- getCliConfig
  liftIO $ withUTF8FileContents fp $ runCli c . f . toUTF8BS

-- | Create ghci configuration to load the given packages
withGhciScript
  :: MonadObelisk m
<<<<<<< HEAD
  => [(FilePath, Maybe String)] -- ^ List of packages to load into ghci
  -> (FilePath -> m ()) -- ^ Action to run with the path to generated temporory .ghci
=======
  => [FilePath] -- ^ List of packages to load into ghci
  -> (FilePath -> m ()) -- ^ Action to run with the path to generated temporary .ghci
>>>>>>> 3eb6f2cc
  -> m ()
withGhciScript pkgs f = do
  (pkgDirErrs, packageInfos) <- fmap partitionEithers $ forM pkgs $ \(dir, name) -> do
    flip fmap (parseCabalPackage dir name) $ \case
      Nothing -> Left dir
      Just packageInfo -> Right packageInfo

  let dirs = fmap fst pkgs
  when (null packageInfos) $
    failWith $ T.pack $ "No valid pkgs found in " <> intercalate ", " dirs
  unless (null pkgDirErrs) $
    putLog Warning $ T.pack $ "Failed to find pkgs in " <> intercalate ", " pkgDirErrs

  let extensions = packageInfos >>= _cabalPackageInfo_defaultExtensions
      languageFromPkgs = L.nub $ mapMaybe _cabalPackageInfo_defaultLanguage packageInfos
      -- NOTE when no default-language is present cabal sets Haskell98
      language = NE.toList $ fromMaybe (Haskell98 NE.:| []) $ NE.nonEmpty languageFromPkgs
      extensionsLine = if extensions == mempty
        then ""
        else ":set " <> unwords (("-X" <>) . prettyShow <$> extensions)
      ghcOptions = concat $ mapMaybe (\case (GHC, xs) -> Just xs; _ -> Nothing) $
        packageInfos >>= _cabalPackageInfo_compilerOptions
      dotGhci = unlines
        [ ":set -i" <> intercalate ":" (packageInfos >>= rootedSourceDirs)
        , case ghcOptions of
            [] -> ""
            xs -> ":set " <> unwords xs
        , extensionsLine
        , ":set " <> unwords (("-X" <>) . prettyShow <$> language)
        , ":load Backend Frontend"
        , "import Obelisk.Run"
        , "import qualified Frontend"
        , "import qualified Backend"
        ]
  warnDifferentLanguages language
  withSystemTempDirectory "ob-ghci" $ \fp -> do
    let dotGhciPath = fp </> ".ghci"
    liftIO $ writeFile dotGhciPath dotGhci
    f dotGhciPath

  where
    rootedSourceDirs pkg = NE.toList $
      (_cabalPackageInfo_packageRoot pkg </>) <$> _cabalPackageInfo_sourceDirs pkg

warnDifferentLanguages :: MonadObelisk m => [Language] -> m ()
warnDifferentLanguages (_:_:_) = putLog Warning "Different languages detected across packages which may result in errors when loading the repl"
warnDifferentLanguages _ = return ()

-- | Run ghci repl
runGhciRepl
  :: MonadObelisk m
  => FilePath -- ^ Path to .ghci
  -> m ()
runGhciRepl dotGhci = inProjectShell "ghc" $ "ghci " <> makeBaseGhciOptions dotGhci

-- | Run ghcid
runGhcid
  :: MonadObelisk m
  => FilePath -- ^ Path to .ghci
  -> Maybe String -- ^ Optional command to run at every reload
  -> m ()
runGhcid dotGhci mcmd = callCommand $ unwords $ $(staticWhich "ghcid") : opts
  where
    opts =
      [ "-W"
      --TODO: The decision of whether to use -fwarn-redundant-constraints should probably be made by the user
      , "--command='ghci -Wall -ignore-dot-ghci -fwarn-redundant-constraints " <> makeBaseGhciOptions dotGhci <> "' "
      , "--reload=config"
      , "--outputfile=ghcid-output.txt"
      ] <> testCmd
    testCmd = maybeToList (flip fmap mcmd $ \cmd -> "--test='" <> cmd <> "'")

makeBaseGhciOptions :: FilePath -> String
makeBaseGhciOptions dotGhci =
  unwords
    [ "-no-user-package-db"
    , "-package-env -"
    , "-ghci-script " <> dotGhci
    ]

getFreePort :: MonadIO m => m PortNumber
getFreePort = liftIO $ withSocketsDo $ do
  addr:_ <- getAddrInfo (Just defaultHints) (Just "127.0.0.1") (Just "0")
  bracket (open addr) close socketPort
  where
    open addr = do
      sock <- socket (addrFamily addr) (addrSocketType addr) (addrProtocol addr)
      bind sock (addrAddress addr)
      return sock<|MERGE_RESOLUTION|>--- conflicted
+++ resolved
@@ -167,13 +167,8 @@
 -- | Create ghci configuration to load the given packages
 withGhciScript
   :: MonadObelisk m
-<<<<<<< HEAD
   => [(FilePath, Maybe String)] -- ^ List of packages to load into ghci
-  -> (FilePath -> m ()) -- ^ Action to run with the path to generated temporory .ghci
-=======
-  => [FilePath] -- ^ List of packages to load into ghci
   -> (FilePath -> m ()) -- ^ Action to run with the path to generated temporary .ghci
->>>>>>> 3eb6f2cc
   -> m ()
 withGhciScript pkgs f = do
   (pkgDirErrs, packageInfos) <- fmap partitionEithers $ forM pkgs $ \(dir, name) -> do
