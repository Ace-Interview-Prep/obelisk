--- conflicted
+++ resolved
@@ -88,31 +88,8 @@
   route <- readDeployConfig deployPath $ "config" </> "common" </> "route"
   routeHost <- getHostFromRoute enableHttps route
   let srcPath = deployPath </> "src"
-<<<<<<< HEAD
-      build = do
-        builders <- getNixBuilders
-        buildOutput <- nixBuild $ def
-          { _nixBuildConfig_target = Target
-            { _target_path = srcPath
-            , _target_attr = Just "server.system"
-            }
-          , _nixBuildConfig_outLink = OutLink_None
-          , _nixBuildConfig_args =
-            [ strArg "hostName" host
-            , strArg "adminEmail" adminEmail
-            , strArg "routeHost" routeHost
-            , boolArg "enableHttps" enableHttps
-            ]
-          , _nixBuildConfig_builders = builders
-          }
-        return $ listToMaybe $ lines buildOutput
-  result <- readThunk srcPath >>= \case
-    Right (ThunkData_Packed _) ->
-      build
-=======
   thunkPtr <- readThunk srcPath >>= \case
     Right (ThunkData_Packed ptr) -> return ptr
->>>>>>> 3ec4f824
     Right (ThunkData_Checkout _) -> do
       checkGitCleanStatus srcPath True >>= \case
         True -> packThunk srcPath
@@ -132,7 +109,6 @@
       , strArg "routeHost" routeHost
       , strArg "version" version
       , boolArg "enableHttps" enableHttps
-      , rawArg "config" $ deployPath </> "config"
       ]
     , _nixBuildConfig_builders = builders
     }
