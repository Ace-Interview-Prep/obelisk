{-# LANGUAGE DeriveGeneric #-}
{-# LANGUAGE FlexibleContexts #-}
{-# LANGUAGE LambdaCase #-}
{-# LANGUAGE OverloadedStrings #-}
{-# LANGUAGE QuasiQuotes #-}
{-# LANGUAGE ScopedTypeVariables #-}
{-# LANGUAGE ViewPatterns #-}
module Obelisk.Command.Deploy where

import Control.Applicative (liftA2)
import Control.Lens
import Control.Monad
import Control.Monad.Catch (Exception (displayException), MonadThrow, bracket, throwM, try)
import Control.Monad.IO.Class (MonadIO, liftIO)
import Data.Aeson (FromJSON, ToJSON, encode, eitherDecode)
import Data.Bits
import qualified Data.ByteString as BS
import qualified Data.ByteString.Char8 as C
import qualified Data.ByteString.Lazy as BSL
import Data.Default
import qualified Data.Map as Map
import qualified Data.Set as Set
import Data.String.Here.Interpolated (i)
import qualified Data.Text as T
import qualified Data.Text.IO as T
import GHC.Generics
import System.Directory
<<<<<<< HEAD
import System.Environment (getEnvironment)
import System.Exit (ExitCode(ExitSuccess))
=======
>>>>>>> b1566b1e
import System.FilePath
import System.IO
import System.PosixCompat.Files
import Text.URI (URI)
import qualified Text.URI as URI
import Text.URI.Lens

import Obelisk.App (MonadObelisk)
<<<<<<< HEAD
import Obelisk.CliApp (Severity (..), callProcessAndLogOutput, failWith, putLog, readCreateProcessWithExitCode, withSpinner)
=======
import Obelisk.CliApp (
  Severity (..), callProcessAndLogOutput, failWith, proc, putLog,
  setCwd, setDelegateCtlc, setEnvOverride, withSpinner)
>>>>>>> b1566b1e
import Obelisk.Command.Nix
import Obelisk.Command.Project
import Obelisk.Command.Thunk
import Obelisk.Command.Utils

data DeployInitOpts = DeployInitOpts
  { _deployInitOpts_outputDir :: FilePath
  , _deployInitOpts_sshKey :: FilePath
  , _deployInitOpts_hostname :: [String]
  , _deployInitOpts_route :: String
  , _deployInitOpts_adminEmail :: String
  , _deployInitOpts_enableHttps :: Bool
  } deriving Show

deployInit :: MonadObelisk m => DeployInitOpts -> FilePath -> m ()
deployInit deployOpts root = do
  let deployDir = _deployInitOpts_outputDir deployOpts
  rootEqualsTarget <- liftIO $ liftA2 equalFilePath (canonicalizePath root) (canonicalizePath deployDir)
  when rootEqualsTarget $
    failWith [i|Deploy directory ${deployDir} should not be the same as project root.|]
  thunkPtr <- readThunk root >>= \case
    Right (ThunkData_Packed _ ptr) -> return ptr
    _ -> getThunkPtr CheckClean_NotIgnored root Nothing
  deployInit' thunkPtr deployOpts

deployInit'
  :: MonadObelisk m
  => ThunkPtr
<<<<<<< HEAD
  -> FilePath
  -> FilePath
  -> [String] -- ^ hostnames
  -> String -- ^ route
  -> String -- ^ admin email
  -> Bool -- ^ enable https
  -> Bool -- ^ check system known_hosts
  -> m ()
deployInit thunkPtr deployDir sshKeyPath hostnames route adminEmail enableHttps checkKnownHosts = do
=======
  -> DeployInitOpts
  -> m ()
deployInit' thunkPtr (DeployInitOpts deployDir sshKeyPath hostnames route adminEmail enableHttps) = do
  liftIO $ createDirectoryIfMissing True deployDir
>>>>>>> b1566b1e
  localKey <- withSpinner ("Preparing " <> T.pack deployDir) $ do
    localKey <- liftIO (doesFileExist sshKeyPath) >>= \case
      False -> failWith $ T.pack $ "ob deploy init: file does not exist: " <> sshKeyPath
      True -> pure $ deployDir </> "ssh_key"
    callProcessAndLogOutput (Notice, Error) $
      proc cp [sshKeyPath, localKey]
    liftIO $ setFileMode localKey $ ownerReadMode .|. ownerWriteMode
    return localKey
  withSpinner "Validating configuration" $ do
    void $ getHostFromRoute enableHttps route -- make sure that hostname is present
  let obKnownHostsPath = deployDir </> "backend_known_hosts"
  forM_ hostnames $ \hostname -> do
    putLog Notice $ "Verifying host keys (" <> T.pack hostname <> ")"
    when checkKnownHosts $ addKnownHostFromEnv hostname obKnownHostsPath
    -- Note: we can't use a spinner here as this function will prompt the user.
    verifyHostKey obKnownHostsPath localKey hostname

  --IMPORTANT: We cannot copy config directory from the development project to
  --the deployment directory.  If we do, it's very likely someone will
  --accidentally create a production deployment that uses development
  --credentials to connect to some resources.  This could result in, e.g.,
  --production data backed up to a dev environment.
  withSpinner "Creating project configuration directories" $ liftIO $ do
    mapM_ (createDirectoryIfMissing True)
      [ deployDir </> "config" </> "backend"
      , deployDir </> "config" </> "common"
      , deployDir </> "config" </> "frontend"
      ]

  let srcDir = deployDir </> "src"
  withSpinner ("Creating source thunk (" <> T.pack (makeRelative deployDir srcDir) <> ")") $ do
    createThunk srcDir $ Right thunkPtr
    setupObeliskImpl deployDir

  withSpinner "Writing deployment configuration" $ do
    writeDeployConfig deployDir "backend_hosts" $ unlines hostnames
    writeDeployConfig deployDir "enable_https" $ show enableHttps
    writeDeployConfig deployDir "admin_email" adminEmail
    writeDeployConfig deployDir ("config" </> "common" </> "route") route
    writeDeployConfig deployDir "module.nix" $
      "(import " <> toNixPath (makeRelative deployDir srcDir) <> " {}).obelisk.serverModules.mkBaseEc2"

  withSpinner ("Initializing git repository (" <> T.pack deployDir <> ")") $
    initGit deployDir

setupObeliskImpl :: MonadIO m => FilePath -> m ()
setupObeliskImpl deployDir = liftIO $ do
  let
    implDir = toImplDir deployDir
    goBackUp = foldr (</>) "" $ (".." <$) $ splitPath $ makeRelative deployDir implDir
  createDirectoryIfMissing True implDir
  writeFile (implDir </> "default.nix") $ "(import " <> toNixPath (goBackUp </> "src") <> " {}).obelisk"

deployPush :: MonadObelisk m => FilePath -> m [String] -> m ()
deployPush deployPath getNixBuilders = do
  hosts <- Set.fromList . filter (/= mempty) . lines <$> readDeployConfig deployPath "backend_hosts"
  adminEmail <- readDeployConfig deployPath "admin_email"
  enableHttps <- read <$> readDeployConfig deployPath "enable_https"
  route <- readDeployConfig deployPath $ "config" </> "common" </> "route"
  routeHost <- getHostFromRoute enableHttps route
  let srcPath = deployPath </> "src"
  thunkPtr <- readThunk srcPath >>= \case
    Right (ThunkData_Packed _ ptr) -> return ptr
    Right ThunkData_Checkout -> do
      checkGitCleanStatus srcPath True >>= \case
        True -> packThunk (ThunkPackConfig False (ThunkConfig Nothing)) srcPath
        False -> failWith $ T.pack $ "ob deploy push: ensure " <> srcPath <> " has no pending changes and latest is pushed upstream."
    Left err -> failWith $ "ob deploy push: couldn't read src thunk: " <> T.pack (show err)
  let version = show . _thunkRev_commit $ _thunkPtr_rev thunkPtr
  builders <- getNixBuilders
  let moduleFile = deployPath </> "module.nix"
  moduleFileExists <- liftIO $ doesFileExist moduleFile
  buildOutputByHost <- ifor (Map.fromSet (const ()) hosts) $ \host () -> do
    --TODO: What does it mean if this returns more or less than 1 line of output?
    [result] <- fmap lines $ nixCmd $ NixCmd_Build $ def
      & nixCmdConfig_target .~ Target
        { _target_path = Just srcPath
        , _target_attr = Just "server.system"
        , _target_expr = Nothing
        }
      & nixBuildConfig_outLink .~ OutLink_None
      & nixCmdConfig_args .~ (
        [ strArg "hostName" $ fmap (\c -> if c == '.' then '_' else c) host
        , strArg "adminEmail" adminEmail
        , strArg "routeHost" routeHost
        , strArg "version" version
        , boolArg "enableHttps" enableHttps
        ] <> [rawArg "module" ("import " <> toNixPath moduleFile) | moduleFileExists ])
      & nixCmdConfig_builders .~ builders
    pure result
  let knownHostsPath = deployPath </> "backend_known_hosts"
      sshOpts = sshArgs knownHostsPath (deployPath </> "ssh_key") False
  withSpinner "Uploading closures" $ ifor_ buildOutputByHost $ \host outputPath -> do
    callProcess'
      (Map.fromList [("NIX_SSHOPTS", unwords sshOpts)])
      "nix-copy-closure" ["-v", "--to", "--use-substitutes", "root@" <> host, "--gzip", outputPath]
  withSpinner "Uploading config" $ ifor_ buildOutputByHost $ \host _ -> do
    callProcessAndLogOutput (Notice, Warning) $
      proc rsyncPath
        [ "-e " <> sshPath <> " " <> unwords sshOpts
        , "-qarvz"
        , deployPath </> "config"
        , "root@" <> host <> ":/var/lib/backend"
        ]
  --TODO: Create GC root so we're sure our closure won't go away during this time period
  withSpinner "Switching to new configuration" $ ifor_ buildOutputByHost $ \host outputPath -> do
    callProcessAndLogOutput (Notice, Warning) $
      proc sshPath $ sshOpts <>
        [ "root@" <> host
        , unwords
            -- Note that we don't want to $(staticWhich "nix-env") here, because this is executing on a remote machine
            [ "nix-env -p /nix/var/nix/profiles/system --set " <> outputPath
            , "&&"
            , "/nix/var/nix/profiles/system/bin/switch-to-configuration switch"
            ]
        ]
  isClean <- checkGitCleanStatus deployPath True
  when (not isClean) $ do
    withSpinner "Committing changes to Git" $ do
      callProcessAndLogOutput (Debug, Error) $
        gitProc deployPath ["add", "."]
      callProcessAndLogOutput (Debug, Error) $
        gitProc deployPath ["commit", "-m", "New deployment"]
  putLog Notice $ "Deployed => " <> T.pack route
  where
    callProcess' envMap cmd args = do
      let p = setEnvOverride (envMap <>) $ setDelegateCtlc True $ proc cmd args
      callProcessAndLogOutput (Notice, Notice) p

deployUpdate :: MonadObelisk m => FilePath -> m ()
deployUpdate deployPath = updateThunkToLatest (ThunkUpdateConfig Nothing (ThunkConfig Nothing)) (deployPath </> "src")

data PlatformDeployment = Android | IOS
  deriving (Show, Eq)

renderPlatformDeployment :: PlatformDeployment -> String
renderPlatformDeployment = \case
  Android -> "android"
  IOS -> "ios"

deployMobile :: forall m. MonadObelisk m => PlatformDeployment -> [String] -> m ()
deployMobile platform mobileArgs = withProjectRoot "." $ \root -> do
  let srcDir = root </> "src"
      configDir = root </> "config"
  exists <- liftIO $ doesDirectoryExist srcDir
  unless exists $ failWith "ob test should be run inside of a deploy directory"
  (nixBuildTarget, extraArgs) <- case platform of
    Android -> do
      let keystorePath = root </> "android_keystore.jks"
          keytoolConfPath = root </> "android_keytool_config.json"
      hasKeystore <- liftIO $ doesFileExist keystorePath
      when (not hasKeystore) $ do
        -- TODO log instructions for how to modify the keystore
        putLog Notice $ "Creating keystore: " <> T.pack keystorePath
        putLog Notice "Enter a keystore password: "
        keyStorePassword <- liftIO $ withEcho False getLine
        putLog Notice "Re-enter the keystore password: "
        keyStorePassword' <- liftIO $ withEcho False getLine
        unless (keyStorePassword' == keyStorePassword) $ failWith "passwords do not match"
        let keyToolConf = KeytoolConfig
              { _keytoolConfig_keystore = keystorePath
              , _keytoolConfig_alias = "obelisk"
              , _keytoolConfig_storepass = keyStorePassword
              , _keytoolConfig_keypass = keyStorePassword
              }
        createKeystore root keyToolConf
        liftIO $ BSL.writeFile keytoolConfPath $ encode keyToolConf
      checkKeytoolConfExist <- liftIO $ doesFileExist keytoolConfPath
      unless checkKeytoolConfExist $ failWith "Missing android KeytoolConfig"
      keytoolConfContents <- liftIO $ BSL.readFile keytoolConfPath
      keyArgs <- case eitherDecode keytoolConfContents :: Either String KeytoolConfig of
        Left err -> failWith $ T.pack err
        Right conf -> pure
          [ "--sign"
          , "--store-file", _keytoolConfig_keystore conf
          , "--store-password", _keytoolConfig_storepass conf
          , "--key-alias", _keytoolConfig_alias conf
          , "--key-password", _keytoolConfig_keypass conf
          ]
      let expr = mconcat
            [ "with (import ", toNixPath srcDir, " {});"
            , "android.frontend.override (drv: {"
            , "isRelease = true;"
            , "staticSrc = (passthru.__androidWithConfig ", configDir, ").frontend.staticSrc;"
            , "assets = (passthru.__androidWithConfig ", configDir, ").frontend.assets;"
            , "})"
            ]
      return (Target
        { _target_path = Nothing
        , _target_attr = Nothing
        , _target_expr = Just expr
        }, keyArgs)
    IOS -> do
      let expr = mconcat
            [ "with (import ", toNixPath srcDir, " {});"
            , "ios.frontend.override (_: { staticSrc = (passthru.__iosWithConfig ", toNixPath configDir, ").frontend.staticSrc; })"
            ]
      return (Target
        { _target_path = Nothing
        , _target_attr = Nothing
        , _target_expr = Just expr
        }, [])
  result <- nixCmd $ NixCmd_Build $ def
    & nixBuildConfig_outLink .~ OutLink_None
    & nixCmdConfig_target .~ nixBuildTarget
  let mobileArtifact = case platform of
                         IOS -> "iOS App"
                         Android -> "Android APK"
  putLog Notice $ T.pack $ unwords ["Your recently built", mobileArtifact, "can be found at the following path:", show result]
  callProcessAndLogOutput (Notice, Error) $ proc (result </> "bin" </> "deploy") (mobileArgs ++ extraArgs)
  where
    withEcho showEcho f = bracket
      (do
        prevEcho <- hGetEcho stdin
        hSetEcho stdin showEcho
        pure prevEcho
      )
      (hSetEcho stdin)
      (const f)

data KeytoolConfig = KeytoolConfig
  { _keytoolConfig_keystore :: FilePath
  , _keytoolConfig_alias :: String
  , _keytoolConfig_storepass :: String
  , _keytoolConfig_keypass :: String
  } deriving (Show, Generic)

instance FromJSON KeytoolConfig
instance ToJSON KeytoolConfig

createKeystore :: MonadObelisk m => FilePath -> KeytoolConfig -> m ()
createKeystore root config =
  callProcessAndLogOutput (Notice, Notice) $ setCwd (Just root) $ proc jreKeyToolPath
    [ "-genkeypair", "-noprompt"
    , "-keystore", _keytoolConfig_keystore config
    , "-keyalg", "RSA", "-keysize", "2048"
    , "-validity", "1000000"
    , "-storepass", _keytoolConfig_storepass config
    , "-alias", _keytoolConfig_alias config
    , "-keypass", _keytoolConfig_keypass config
    ]

-- | Simplified deployment configuration mechanism. At one point we may revisit this.
writeDeployConfig :: MonadObelisk m => FilePath -> FilePath -> String -> m ()
writeDeployConfig deployDir fname = liftIO . writeFile (deployDir </> fname)

readDeployConfig :: MonadObelisk m => FilePath -> FilePath -> m String
readDeployConfig deployDir fname = liftIO $ do
  fmap (T.unpack . T.strip) $ T.readFile $ deployDir </> fname

lookupKnownHosts :: MonadObelisk m  => String -> m [BS.ByteString]
lookupKnownHosts hostName =
  fmap filterComments $ readCreateProcessWithExitCode $ proc "ssh-keygen" ["-F", hostName]
   where
     filterComments (exitCode, out, _) =
       if exitCode /= ExitSuccess || null out
         then []
         else
           -- ssh-keygen prints the following above each result it finds: "# Host <hostname> found: line <lineno>"
           filter (not . C.isPrefixOf "# Host") $ C.lines $ C.pack out

addKnownHostFromEnv :: MonadObelisk m => String -> FilePath -> m ()
addKnownHostFromEnv hostName obKnownHostsPath = do
  lookupKnownHosts hostName >>= \res -> case res of
    [knownKey] -> liftIO $ BS.appendFile obKnownHostsPath (knownKey `BS.append` C.singleton '\n')
    [] -> putLog Notice "Found no matching hosts in user's known_hosts file"
    _ -> putLog Notice "Found more than one matching host/key pair in user's known_hosts"
    
verifyHostKey :: MonadObelisk m => FilePath -> FilePath -> String -> m ()
verifyHostKey knownHostsPath keyPath hostName =
  callProcessAndLogOutput (Notice, Warning) $ proc sshPath $
    sshArgs knownHostsPath keyPath True <>
      [ "root@" <> hostName
      , "-o", "NumberOfPasswordPrompts=0"
      , "exit"
      ]

sshArgs :: FilePath -> FilePath -> Bool -> [String]
sshArgs knownHostsPath keyPath askHostKeyCheck =
  [ "-o", "UserKnownHostsFile=" <> knownHostsPath
  , "-o", "StrictHostKeyChecking=" <> if askHostKeyCheck then "ask" else "yes"
  , "-i", keyPath
  ]

-- common/route validation
-- TODO: move these to executable-config once the typed-config stuff is done.

data InvalidRoute
  = InvalidRoute_NotHttps URI
  | InvalidRoute_MissingScheme URI
  | InvalidRoute_MissingHost URI
  | InvalidRoute_HasPort URI
  | InvalidRoute_HasPath URI
  deriving Show

instance Exception InvalidRoute where
  displayException = \case
    InvalidRoute_MissingScheme uri -> route uri "must have an URI scheme"
    InvalidRoute_NotHttps uri -> route uri "must be HTTPS"
    InvalidRoute_MissingHost uri -> route uri "must contain a hostname"
    InvalidRoute_HasPort uri -> route uri "cannot specify port"
    InvalidRoute_HasPath uri -> route uri "cannot contain path"
    where
      route uri err = T.unpack $ "Route (" <> URI.render uri <> ") " <> err

-- | Get the hostname from a https route
--
-- Fail if the route is invalid (i.e, no host present or scheme is not https)
getHostFromRoute
  :: MonadObelisk m
  => Bool  -- ^ Ensure https?
  -> String
  -> m String
getHostFromRoute mustBeHttps route = do
  result :: Either InvalidRoute String <- try $ do
    validateCommonRouteAndGetHost mustBeHttps =<< URI.mkURI (T.strip $ T.pack route)
  either (failWith . T.pack . displayException) pure result

validateCommonRouteAndGetHost
  :: (MonadThrow m, MonadObelisk m)
  => Bool -- ^ Ensure https?
  -> URI
  -> m String
validateCommonRouteAndGetHost mustBeHttps uri = do
  case uri ^? uriScheme of
    Just (Just (URI.unRText -> s)) -> case (mustBeHttps, s) of
      (False, _) -> pure ()
      (True, "https") -> pure ()
      _ -> throwM $ InvalidRoute_NotHttps uri
    _ -> throwM $ InvalidRoute_MissingScheme uri
  case uri ^. uriPath of
    [] -> pure ()
    _path -> throwM $ InvalidRoute_HasPath uri
  case uri ^? uriAuthority . _Right . authPort of
    Just (Just _port) -> throwM $ InvalidRoute_HasPort uri
    _ -> pure ()
  case uri ^? uriAuthority . _Right . authHost of
    Nothing -> throwM $ InvalidRoute_MissingHost uri
    Just sslHost -> return $ T.unpack $ URI.unRText sslHost<|MERGE_RESOLUTION|>--- conflicted
+++ resolved
@@ -25,11 +25,8 @@
 import qualified Data.Text.IO as T
 import GHC.Generics
 import System.Directory
-<<<<<<< HEAD
 import System.Environment (getEnvironment)
 import System.Exit (ExitCode(ExitSuccess))
-=======
->>>>>>> b1566b1e
 import System.FilePath
 import System.IO
 import System.PosixCompat.Files
@@ -38,13 +35,9 @@
 import Text.URI.Lens
 
 import Obelisk.App (MonadObelisk)
-<<<<<<< HEAD
-import Obelisk.CliApp (Severity (..), callProcessAndLogOutput, failWith, putLog, readCreateProcessWithExitCode, withSpinner)
-=======
 import Obelisk.CliApp (
   Severity (..), callProcessAndLogOutput, failWith, proc, putLog,
-  setCwd, setDelegateCtlc, setEnvOverride, withSpinner)
->>>>>>> b1566b1e
+  setCwd, setDelegateCtlc, setEnvOverride, withSpinner, readCreateProcessWithExitCode)
 import Obelisk.Command.Nix
 import Obelisk.Command.Project
 import Obelisk.Command.Thunk
@@ -70,10 +63,9 @@
     _ -> getThunkPtr CheckClean_NotIgnored root Nothing
   deployInit' thunkPtr deployOpts
 
-deployInit'
+deployInit''
   :: MonadObelisk m
   => ThunkPtr
-<<<<<<< HEAD
   -> FilePath
   -> FilePath
   -> [String] -- ^ hostnames
@@ -83,12 +75,53 @@
   -> Bool -- ^ check system known_hosts
   -> m ()
 deployInit thunkPtr deployDir sshKeyPath hostnames route adminEmail enableHttps checkKnownHosts = do
-=======
+  localKey <- withSpinner ("Preparing " <> T.pack deployDir) $ do
+    localKey <- liftIO (doesFileExist sshKeyPath) >>= \case
+      False -> failWith $ T.pack $ "ob deploy init: file does not exist: " <> sshKeyPath
+      True -> pure $ deployDir </> "ssh_key"
+    callProcessAndLogOutput (Notice, Error) $
+      proc "cp" [sshKeyPath, localKey]
+    liftIO $ setFileMode localKey $ ownerReadMode .|. ownerWriteMode
+    return localKey
+  withSpinner "Validating configuration" $ do
+    void $ getHostFromRoute enableHttps route -- make sure that hostname is present
+  let obKnownHostsPath = deployDir </> "backend_known_hosts"
+  forM_ hostnames $ \hostname -> do
+    putLog Notice $ "Verifying host keys (" <> T.pack hostname <> ")"
+    when checkKnownHosts $ addKnownHostFromEnv hostname obKnownHostsPath
+    -- Note: we can't use a spinner here as this function will prompt the user.
+    verifyHostKey obKnownHostsPath localKey hostname
+
+  --IMPORTANT: We cannot copy config directory from the development project to
+  --the deployment directory.  If we do, it's very likely someone will
+  --accidentally create a production deployment that uses development
+  --credentials to connect to some resources.  This could result in, e.g.,
+  --production data backed up to a dev environment.
+  withSpinner "Creating project configuration directories" $ do
+    callProcessAndLogOutput (Notice, Error) $
+      proc "mkdir" [ "-p"
+                   , deployDir </> "config" </> "backend"
+                   , deployDir </> "config" </> "common"
+                   , deployDir </> "config" </> "frontend"
+                   ]
+  withSpinner "Writing deployment configuration" $ do
+    writeDeployConfig deployDir "backend_hosts" $ unlines hostnames
+    writeDeployConfig deployDir "enable_https" $ show enableHttps
+    writeDeployConfig deployDir "admin_email" adminEmail
+    writeDeployConfig deployDir ("config" </> "common" </> "route") $ route
+  withSpinner "Creating source thunk (./src)" $ liftIO $ do
+    createThunk (deployDir </> "src") thunkPtr
+    setupObeliskImpl deployDir
+  withSpinner ("Initializing git repository (" <> T.pack deployDir <> ")") $
+    initGit deployDir
+
+deployInit'
+  :: MonadObelisk m
+  => ThunkPtr
   -> DeployInitOpts
   -> m ()
 deployInit' thunkPtr (DeployInitOpts deployDir sshKeyPath hostnames route adminEmail enableHttps) = do
   liftIO $ createDirectoryIfMissing True deployDir
->>>>>>> b1566b1e
   localKey <- withSpinner ("Preparing " <> T.pack deployDir) $ do
     localKey <- liftIO (doesFileExist sshKeyPath) >>= \case
       False -> failWith $ T.pack $ "ob deploy init: file does not exist: " <> sshKeyPath
