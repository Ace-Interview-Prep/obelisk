{-# LANGUAGE DeriveGeneric #-}
{-# LANGUAGE FlexibleContexts #-}
{-# LANGUAGE LambdaCase #-}
{-# LANGUAGE OverloadedStrings #-}
{-# LANGUAGE QuasiQuotes #-}
{-# LANGUAGE ScopedTypeVariables #-}
{-# LANGUAGE ViewPatterns #-}
{-|
   Description:
   The deploy command which sets up a staging area for configuration and deployment
   of an obelisk project.
-}
module Obelisk.Command.Deploy where

import Control.Applicative (liftA2)
import Control.Lens
import Control.Monad
import Control.Monad.Catch (Exception (displayException), MonadThrow, bracket, throwM, try)
import Control.Monad.IO.Class (MonadIO, liftIO)
import Data.Aeson (FromJSON, ToJSON, encode, eitherDecode)
import Data.Bits
import qualified Data.ByteString as BS
import qualified Data.ByteString.Char8 as C
import qualified Data.ByteString.Lazy as BSL
import Data.Default
import qualified Data.Map as Map
import qualified Data.Set as Set
import Data.String.Here.Interpolated (i)
import qualified Data.Text as T
import qualified Data.Text.IO as T
import GHC.Generics
import System.Directory
import System.Environment (getEnvironment)
import System.Exit (ExitCode(ExitSuccess))
import System.FilePath
import System.IO
import System.PosixCompat.Files
import Text.URI (URI)
import qualified Text.URI as URI
import Text.URI.Lens
import Nix.Pretty (prettyNix)
import qualified Nix.Expr.Shorthands as Nix
import Prettyprinter (layoutCompact)
import Prettyprinter.Render.String (renderString)

import Obelisk.App (MonadObelisk)
import Obelisk.CliApp (
  Severity (..), callProcessAndLogOutput, failWith, proc, putLog,
  setCwd, setDelegateCtlc, setEnvOverride, withSpinner, readCreateProcessWithExitCode)
import Obelisk.Command.Nix
import Obelisk.Command.Project
import Obelisk.Command.Thunk
import Obelisk.Command.Utils

-- | Options passed to the `init` verb
data DeployInitOpts = DeployInitOpts
  { _deployInitOpts_outputDir :: FilePath
  -- ^ Where to set up the deployment staging area
  , _deployInitOpts_sshKey :: FilePath
  -- ^ Which SSH Key will be used to interface with the deployment hosts
  , _deployInitOpts_hostname :: [String]
  -- ^ The hostnames that locate the deployment hosts
  , _deployInitOpts_route :: String
  -- ^ The route they are serving
  , _deployInitOpts_adminEmail :: String
  -- ^ The administrator email, for ACME
  , _deployInitOpts_enableHttps :: Bool
<<<<<<< HEAD
  -- ^ Whether or not to use HTTPS, which entails using Lets Encrypt by default
=======
  , _deployInitOpts_checkKnownHosts :: Bool 
  -- ^ Wheter or not to use known_hosts file
>>>>>>> e7faa861
  } deriving Show

-- | The `init` verb
deployInit
  :: MonadObelisk m
  => DeployInitOpts
  -- ^ Command line arguments
  -> FilePath
  -- ^ Project root, which cannot be the same as the deployment dir
  -> m ()
deployInit deployOpts root = do
  let deployDir = _deployInitOpts_outputDir deployOpts
  rootEqualsTarget <- liftIO $ liftA2 equalFilePath (canonicalizePath root) (canonicalizePath deployDir)
  when rootEqualsTarget $
    failWith [i|Deploy directory ${deployDir} should not be the same as project root.|]
  thunkPtr <- readThunk root >>= \case
    Right (ThunkData_Packed _ ptr) -> return ptr
    _ -> getThunkPtr CheckClean_NotIgnored root Nothing
  deployInit' thunkPtr deployOpts 

-- | The preamble in 'deployInit' provides deployInit' with a 'ThunkPtr' that it can install in
-- the staging directory.
deployInit'
  :: MonadObelisk m
  => ThunkPtr
  -> DeployInitOpts
  -> m ()
deployInit' thunkPtr (DeployInitOpts deployDir sshKeyPath hostnames route adminEmail enableHttps checkKnownHosts) = do
  liftIO $ createDirectoryIfMissing True deployDir
  localKey <- withSpinner ("Preparing " <> T.pack deployDir) $ do
    localKey <- liftIO (doesFileExist sshKeyPath) >>= \case
      False -> failWith $ T.pack $ "ob deploy init: file does not exist: " <> sshKeyPath
      True -> pure $ deployDir </> "ssh_key"
    callProcessAndLogOutput (Notice, Error) $
      proc cp [sshKeyPath, localKey]
    liftIO $ setFileMode localKey $ ownerReadMode .|. ownerWriteMode
    return localKey
  withSpinner "Validating configuration" $ do
    void $ getHostFromRoute enableHttps route -- make sure that hostname is present
  let obKnownHostsPath = deployDir </> "backend_known_hosts"
  forM_ hostnames $ \hostname -> do
    putLog Notice $ "Verifying host keys (" <> T.pack hostname <> ")"
    -- Note: we can't use a spinner here as this function will prompt the user.
    when checkKnownHosts $ addKnownHostFromEnv hostname obKnownHostsPath
    verifyHostKey obKnownHostsPath localKey hostname
  --IMPORTANT: We cannot copy config directory from the development project to
  --the deployment directory.  If we do, it's very likely someone will
  --accidentally create a production deployment that uses development
  --credentials to connect to some resources.  This could result in, e.g.,
  --production data backed up to a dev environment.
  withSpinner "Creating project configuration directories" $ liftIO $ do
    mapM_ (createDirectoryIfMissing True)
      [ deployDir </> "config" </> "backend"
      , deployDir </> "config" </> "common"
      , deployDir </> "config" </> "frontend"
      ]

  let srcDir = deployDir </> "src"
  withSpinner ("Creating source thunk (" <> T.pack (makeRelative deployDir srcDir) <> ")") $ do
    createThunk srcDir $ Right thunkPtr
    setupObeliskImpl deployDir

  withSpinner "Writing deployment configuration" $ do
    writeDeployConfig deployDir "backend_hosts" $ unlines hostnames
    writeDeployConfig deployDir "enable_https" $ show enableHttps
    writeDeployConfig deployDir "admin_email" adminEmail
    writeDeployConfig deployDir ("config" </> "common" </> "route") route
    writeDeployConfig deployDir "module.nix" $
      "(import " <> toNixPath (makeRelative deployDir srcDir) <> " {}).obelisk.serverModules.mkBaseEc2"

  withSpinner ("Initializing git repository (" <> T.pack deployDir <> ")") $
    initGit deployDir

-- | Installs an obelisk impl in the staging dir that points at the obelisk of the
-- project thunk.
setupObeliskImpl :: MonadIO m => FilePath -> m ()
setupObeliskImpl deployDir = liftIO $ do
  let
    implDir = toImplDir deployDir
    goBackUp = foldr (</>) "" $ (".." <$) $ splitPath $ makeRelative deployDir implDir
  createDirectoryIfMissing True implDir
  writeFile (implDir </> "default.nix") $ "(import " <> toNixPath (goBackUp </> "src") <> " {}).obelisk"

-- | Executes the deployment specified in the supplied staging dir
deployPush
  :: MonadObelisk m
  => FilePath
  -- ^ Path to the staging directory
  -> [String]
  -- ^ nix builders arg string for the nix-build that builds the deployment artefacts
  -> m ()
deployPush deployPath builders = do
  hosts <- Set.fromList . filter (/= mempty) . lines <$> readDeployConfig deployPath "backend_hosts"
  adminEmail <- readDeployConfig deployPath "admin_email"
  enableHttps <- read <$> readDeployConfig deployPath "enable_https"
  route <- readDeployConfig deployPath $ "config" </> "common" </> "route"
  routeHost <- getHostFromRoute enableHttps route
  redirectHosts <- liftIO (doesFileExist "redirect_hosts") >>= \case
    True -> Set.fromList . filter (/= mempty) . lines <$> readDeployConfig deployPath "redirect_hosts"
    False -> pure mempty
  let srcPath = deployPath </> "src"
  thunkPtr <- readThunk srcPath >>= \case
    Right (ThunkData_Packed _ ptr) -> return ptr
    Right ThunkData_Checkout -> do
      checkGitCleanStatus srcPath True >>= \case
        True -> packThunk (ThunkPackConfig False (ThunkConfig Nothing)) srcPath
        False -> failWith $ T.pack $ "ob deploy push: ensure " <> srcPath <> " has no pending changes and latest is pushed upstream."
    Left err -> failWith $ "ob deploy push: couldn't read src thunk: " <> T.pack (show err)
  let version = show . _thunkRev_commit $ _thunkPtr_rev thunkPtr
  builders <- getNixBuilders
  let moduleFile = deployPath </> "module.nix"
  moduleFileExists <- liftIO $ doesFileExist moduleFile
  buildOutputByHost <- ifor (Map.fromSet (const ()) hosts) $ \host () -> do
    --TODO: What does it mean if this returns more or less than 1 line of output?
    [result] <- fmap lines $ nixCmd $ NixCmd_Build $ def
      & nixCmdConfig_target .~ Target
        { _target_path = Just srcPath
        , _target_attr = Just "server.system"
        , _target_expr = Nothing
        }
      & nixBuildConfig_outLink .~ OutLink_None
      & nixCmdConfig_args .~ (
        [ strArg "hostName" $ fmap (\c -> if c == '.' then '_' else c) host
        , strArg "adminEmail" adminEmail
        , strArg "routeHost" routeHost
        , rawArg "redirectHosts" $ renderString $ layoutCompact $ prettyNix $ Nix.mkList $ Nix.mkStr . T.pack <$> Set.toList redirectHosts
        , strArg "version" version
        , boolArg "enableHttps" enableHttps
        ] <> [rawArg "module" ("import " <> toNixPath moduleFile) | moduleFileExists ])
      & nixCmdConfig_builders .~ builders
    pure result
  let knownHostsPath = deployPath </> "backend_known_hosts"
      sshOpts = sshArgs knownHostsPath (deployPath </> "ssh_key") False
  withSpinner "Uploading closures" $ ifor_ buildOutputByHost $ \host outputPath -> do
    callProcess'
      (Map.fromList [("NIX_SSHOPTS", unwords sshOpts)])
      "nix-copy-closure" ["-v", "--to", "--use-substitutes", "root@" <> host, "--gzip", outputPath]
  withSpinner "Uploading config" $ ifor_ buildOutputByHost $ \host _ -> do
    callProcessAndLogOutput (Notice, Warning) $
      proc rsyncPath
        [ "-e " <> sshPath <> " " <> unwords sshOpts
        , "-qarvz"
        , deployPath </> "config"
        , "root@" <> host <> ":/var/lib/backend"
        ]
  --TODO: Create GC root so we're sure our closure won't go away during this time period
  withSpinner "Switching to new configuration" $ ifor_ buildOutputByHost $ \host outputPath -> do
    callProcessAndLogOutput (Notice, Warning) $
      proc sshPath $ sshOpts <>
        [ "root@" <> host
        , unwords
            -- Note that we don't want to $(staticWhich "nix-env") here, because this is executing on a remote machine
            [ "nix-env -p /nix/var/nix/profiles/system --set " <> outputPath
            , "&&"
            , "/nix/var/nix/profiles/system/bin/switch-to-configuration switch"
            ]
        ]
  isClean <- checkGitCleanStatus deployPath True
  when (not isClean) $ do
    withSpinner "Committing changes to Git" $ do
      callProcessAndLogOutput (Debug, Error) $
        gitProc deployPath ["add", "."]
      callProcessAndLogOutput (Debug, Error) $
        gitProc deployPath ["commit", "-m", "New deployment"]
  putLog Notice $ "Deployed => " <> T.pack route
  where
    callProcess' envMap cmd args = do
      let p = setEnvOverride (envMap <>) $ setDelegateCtlc True $ proc cmd args
      callProcessAndLogOutput (Notice, Notice) p

-- | Update the source thunk in the staging directory to the HEAD of the branch.
deployUpdate :: MonadObelisk m => FilePath -> m ()
deployUpdate deployPath = updateThunkToLatest (ThunkUpdateConfig Nothing (ThunkConfig Nothing)) (deployPath </> "src")

-- | Platforms that we deploy obelisk artefacts to.
data PlatformDeployment = Android | IOS
  deriving (Show, Eq)

-- | Pretty print PlatformDeployment
renderPlatformDeployment :: PlatformDeployment -> String
renderPlatformDeployment = \case
  Android -> "android"
  IOS -> "ios"

deployMobile :: forall m. MonadObelisk m => PlatformDeployment -> [String] -> m ()
deployMobile platform mobileArgs = withProjectRoot "." $ \root -> do
  let srcDir = root </> "src"
      configDir = root </> "config"
  exists <- liftIO $ doesDirectoryExist srcDir
  unless exists $ failWith "ob test should be run inside of a deploy directory"
  (nixBuildTarget, extraArgs) <- case platform of
    Android -> do
      let keystorePath = root </> "android_keystore.jks"
          keytoolConfPath = root </> "android_keytool_config.json"
      hasKeystore <- liftIO $ doesFileExist keystorePath
      when (not hasKeystore) $ do
        -- TODO log instructions for how to modify the keystore
        putLog Notice $ "Creating keystore: " <> T.pack keystorePath
        putLog Notice "Enter a keystore password: "
        keyStorePassword <- liftIO $ withEcho False getLine
        putLog Notice "Re-enter the keystore password: "
        keyStorePassword' <- liftIO $ withEcho False getLine
        unless (keyStorePassword' == keyStorePassword) $ failWith "passwords do not match"
        let keyToolConf = KeytoolConfig
              { _keytoolConfig_keystore = keystorePath
              , _keytoolConfig_alias = "obelisk"
              , _keytoolConfig_storepass = keyStorePassword
              , _keytoolConfig_keypass = keyStorePassword
              }
        createKeystore root keyToolConf
        liftIO $ BSL.writeFile keytoolConfPath $ encode keyToolConf
      checkKeytoolConfExist <- liftIO $ doesFileExist keytoolConfPath
      unless checkKeytoolConfExist $ failWith "Missing android KeytoolConfig"
      keytoolConfContents <- liftIO $ BSL.readFile keytoolConfPath
      keyArgs <- case eitherDecode keytoolConfContents :: Either String KeytoolConfig of
        Left err -> failWith $ T.pack err
        Right conf -> pure
          [ "--sign"
          , "--store-file", _keytoolConfig_keystore conf
          , "--store-password", _keytoolConfig_storepass conf
          , "--key-alias", _keytoolConfig_alias conf
          , "--key-password", _keytoolConfig_keypass conf
          ]
      let expr = mconcat
            [ "with (import ", toNixPath srcDir, " {});"
            , "android.frontend.override (drv: {"
            , "isRelease = true;"
            , "staticSrc = (passthru.__androidWithConfig ", configDir, ").frontend.staticSrc;"
            , "assets = (passthru.__androidWithConfig ", configDir, ").frontend.assets;"
            , "})"
            ]
      return (Target
        { _target_path = Nothing
        , _target_attr = Nothing
        , _target_expr = Just expr
        }, keyArgs)
    IOS -> do
      let expr = mconcat
            [ "with (import ", toNixPath srcDir, " {});"
            , "ios.frontend.override (_: { staticSrc = (passthru.__iosWithConfig ", toNixPath configDir, ").frontend.staticSrc; })"
            ]
      return (Target
        { _target_path = Nothing
        , _target_attr = Nothing
        , _target_expr = Just expr
        }, [])
  result <- nixCmd $ NixCmd_Build $ def
    & nixBuildConfig_outLink .~ OutLink_None
    & nixCmdConfig_target .~ nixBuildTarget
  let mobileArtifact = case platform of
                         IOS -> "iOS App"
                         Android -> "Android APK"
  putLog Notice $ T.pack $ unwords ["Your recently built", mobileArtifact, "can be found at the following path:", show result]
  callProcessAndLogOutput (Notice, Error) $ proc (result </> "bin" </> "deploy") (mobileArgs ++ extraArgs)
  where
    withEcho showEcho f = bracket
      (do
        prevEcho <- hGetEcho stdin
        hSetEcho stdin showEcho
        pure prevEcho
      )
      (hSetEcho stdin)
      (const f)

data KeytoolConfig = KeytoolConfig
  { _keytoolConfig_keystore :: FilePath
  , _keytoolConfig_alias :: String
  , _keytoolConfig_storepass :: String
  , _keytoolConfig_keypass :: String
  } deriving (Show, Generic)

instance FromJSON KeytoolConfig
instance ToJSON KeytoolConfig

createKeystore :: MonadObelisk m => FilePath -> KeytoolConfig -> m ()
createKeystore root config =
  callProcessAndLogOutput (Notice, Notice) $ setCwd (Just root) $ proc jreKeyToolPath
    [ "-genkeypair", "-noprompt"
    , "-keystore", _keytoolConfig_keystore config
    , "-keyalg", "RSA", "-keysize", "2048"
    , "-validity", "1000000"
    , "-storepass", _keytoolConfig_storepass config
    , "-alias", _keytoolConfig_alias config
    , "-keypass", _keytoolConfig_keypass config
    ]

-- | Simplified deployment configuration mechanism. At one point we may revisit this.
writeDeployConfig :: MonadObelisk m => FilePath -> FilePath -> String -> m ()
writeDeployConfig deployDir fname = liftIO . writeFile (deployDir </> fname)

readDeployConfig :: MonadObelisk m => FilePath -> FilePath -> m String
readDeployConfig deployDir fname = liftIO $ do
  fmap (T.unpack . T.strip) $ T.readFile $ deployDir </> fname

-- | Lookup known hosts using ssh-keygen command
lookupKnownHosts :: MonadObelisk m  
                 => String 
                 -- ^ the host name
                 -> m [BS.ByteString]
                 -- ^ obtained hosts
lookupKnownHosts hostName =
  fmap filterComments $ readCreateProcessWithExitCode $ proc "ssh-keygen" ["-F", hostName]
   where
     filterComments (exitCode, out, _) =
       if exitCode /= ExitSuccess || null out
         then []
         else
           -- ssh-keygen prints the following above each result it finds: "# Host <hostname> found: line <lineno>"
           filter (not . C.isPrefixOf "# Host") $ C.lines $ C.pack out

-- | insert a host/pair in backend_known_hosts file
addKnownHostFromEnv :: MonadObelisk m 
                    => String 
                    -- ^ hostname
                    -> FilePath 
                    -- ^ path to backend_known_hosts file
                    -> m ()
addKnownHostFromEnv hostName obKnownHostsPath = do
  lookupKnownHosts hostName >>= \res -> case res of
    [knownKey] -> liftIO $ BS.appendFile obKnownHostsPath (knownKey `BS.append` C.singleton '\n')
    [] -> putLog Notice "Found no matching hosts in user's known_hosts file"
    _ -> putLog Notice "Found more than one matching host/key pair in user's known_hosts"
    
verifyHostKey :: MonadObelisk m => FilePath -> FilePath -> String -> m ()
verifyHostKey knownHostsPath keyPath hostName =
  callProcessAndLogOutput (Notice, Warning) $ proc sshPath $
    sshArgs knownHostsPath keyPath True <>
      [ "root@" <> hostName
      , "-o", "NumberOfPasswordPrompts=0"
      , "exit"
      ]

sshArgs :: FilePath -> FilePath -> Bool -> [String]
sshArgs knownHostsPath keyPath askHostKeyCheck =
  [ "-o", "UserKnownHostsFile=" <> knownHostsPath
  , "-o", "StrictHostKeyChecking=" <> if askHostKeyCheck then "ask" else "yes"
  , "-i", keyPath
  ]

-- common/route validation
-- TODO: move these to executable-config once the typed-config stuff is done.

data InvalidRoute
  = InvalidRoute_NotHttps URI
  | InvalidRoute_MissingScheme URI
  | InvalidRoute_MissingHost URI
  | InvalidRoute_HasPort URI
  | InvalidRoute_HasPath URI
  deriving Show

instance Exception InvalidRoute where
  displayException = \case
    InvalidRoute_MissingScheme uri -> route uri "must have an URI scheme"
    InvalidRoute_NotHttps uri -> route uri "must be HTTPS"
    InvalidRoute_MissingHost uri -> route uri "must contain a hostname"
    InvalidRoute_HasPort uri -> route uri "cannot specify port"
    InvalidRoute_HasPath uri -> route uri "cannot contain path"
    where
      route uri err = T.unpack $ "Route (" <> URI.render uri <> ") " <> err

-- | Get the hostname from a https route
--
-- Fail if the route is invalid (i.e, no host present or scheme is not https)
getHostFromRoute
  :: MonadObelisk m
  => Bool  -- ^ Ensure https?
  -> String
  -> m String
getHostFromRoute mustBeHttps route = do
  result :: Either InvalidRoute String <- try $ do
    validateCommonRouteAndGetHost mustBeHttps =<< URI.mkURI (T.strip $ T.pack route)
  either (failWith . T.pack . displayException) pure result

validateCommonRouteAndGetHost
  :: (MonadThrow m, MonadObelisk m)
  => Bool -- ^ Ensure https?
  -> URI
  -> m String
validateCommonRouteAndGetHost mustBeHttps uri = do
  case uri ^? uriScheme of
    Just (Just (URI.unRText -> s)) -> case (mustBeHttps, s) of
      (False, _) -> pure ()
      (True, "https") -> pure ()
      _ -> throwM $ InvalidRoute_NotHttps uri
    _ -> throwM $ InvalidRoute_MissingScheme uri
  case uri ^. uriPath of
    [] -> pure ()
    _path -> throwM $ InvalidRoute_HasPath uri
  case uri ^? uriAuthority . _Right . authPort of
    Just (Just _port) -> throwM $ InvalidRoute_HasPort uri
    _ -> pure ()
  case uri ^? uriAuthority . _Right . authHost of
    Nothing -> throwM $ InvalidRoute_MissingHost uri
    Just sslHost -> return $ T.unpack $ URI.unRText sslHost<|MERGE_RESOLUTION|>--- conflicted
+++ resolved
@@ -65,12 +65,9 @@
   , _deployInitOpts_adminEmail :: String
   -- ^ The administrator email, for ACME
   , _deployInitOpts_enableHttps :: Bool
-<<<<<<< HEAD
   -- ^ Whether or not to use HTTPS, which entails using Lets Encrypt by default
-=======
-  , _deployInitOpts_checkKnownHosts :: Bool 
-  -- ^ Wheter or not to use known_hosts file
->>>>>>> e7faa861
+  , _deployInitOpts_checkKnownHosts :: Bool
+  -- ^ Whether or not to use known_hosts file when assessing the identity of the deployment hosts
   } deriving Show
 
 -- | The `init` verb
@@ -89,7 +86,7 @@
   thunkPtr <- readThunk root >>= \case
     Right (ThunkData_Packed _ ptr) -> return ptr
     _ -> getThunkPtr CheckClean_NotIgnored root Nothing
-  deployInit' thunkPtr deployOpts 
+  deployInit' thunkPtr deployOpts
 
 -- | The preamble in 'deployInit' provides deployInit' with a 'ThunkPtr' that it can install in
 -- the staging directory.
@@ -180,7 +177,6 @@
         False -> failWith $ T.pack $ "ob deploy push: ensure " <> srcPath <> " has no pending changes and latest is pushed upstream."
     Left err -> failWith $ "ob deploy push: couldn't read src thunk: " <> T.pack (show err)
   let version = show . _thunkRev_commit $ _thunkPtr_rev thunkPtr
-  builders <- getNixBuilders
   let moduleFile = deployPath </> "module.nix"
   moduleFileExists <- liftIO $ doesFileExist moduleFile
   buildOutputByHost <- ifor (Map.fromSet (const ()) hosts) $ \host () -> do
