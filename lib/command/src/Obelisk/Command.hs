--- conflicted
+++ resolved
@@ -8,12 +8,7 @@
 
 import Control.Monad.IO.Class (MonadIO, liftIO)
 import Data.Bool (bool)
-<<<<<<< HEAD
-import qualified Data.ByteString.Base16 as Base16
-import qualified Data.ByteString.Lazy as LBS
 import qualified Data.ByteString.UTF8 as BSU
-=======
->>>>>>> 662777ee
 import Data.Foldable (for_)
 import Data.List (isInfixOf, isPrefixOf)
 import Data.List.NonEmpty (NonEmpty, nonEmpty)
@@ -28,7 +23,7 @@
 import System.FilePath
 import qualified System.Info
 import System.IO (hIsTerminalDevice, stdout)
-import Text.ShellEscape (bash)
+import Text.ShellEscape (Bash, bash)
 import System.Posix.Process (executeFile)
 
 import Obelisk.App
@@ -111,27 +106,6 @@
       Bool -- ^ Use relative paths
    deriving Show
 
-<<<<<<< HEAD
-inNixShell' :: MonadObelisk m => StaticPtr (ObeliskT IO ()) -> m ()
-inNixShell' p = withProjectRoot "." $ \root -> do
-  cmd <- liftIO $ fmap (bash . BSU.fromString) <$> mkCmd
-  projectProc root True "ghc" (Just cmd)
-  where
-    mkCmd = do
-      argsCfg <- getArgsConfig
-      myArgs <- getArgs
-      obArgs <- parseCLIArgs argsCfg myArgs
-      progName <- getObeliskExe
-      return $ progName : catMaybes
-        [ Just "--no-handoff"
-        , bool Nothing (Just "--verbose") $ _args_verbose obArgs
-        , Just "internal"
-        , Just "run-static-io"
-        , Just $ encodeStaticKey $ staticKey p
-        ]
-
-=======
->>>>>>> 662777ee
 obCommand :: ArgsConfig -> Parser ObCommand
 obCommand cfg = hsubparser
   (mconcat
@@ -415,19 +389,6 @@
         Just RemoteBuilder_ObeliskVM -> (:[]) <$> VmBuilder.getNixBuildersArg
     DeployCommand_Update -> deployUpdate "."
     DeployCommand_Test (platform, extraArgs) -> deployMobile platform extraArgs
-<<<<<<< HEAD
-  ObCommand_Run -> inNixShell' $ static run
-  ObCommand_Thunk tc -> case tc of
-    ThunkCommand_Update thunks config -> for_ thunks (updateThunkToLatest config)
-    ThunkCommand_Unpack thunks -> for_ thunks unpackThunk
-    ThunkCommand_Pack thunks config -> for_ thunks (packThunk config)
-  ObCommand_Repl -> runRepl
-  ObCommand_Watch -> inNixShell' $ static runWatch
-  ObCommand_Shell so -> withProjectRoot "." $ \root ->
-    projectProc root False (_shellOpts_shell so) (pure . bash . BSU.fromString <$> _shellOpts_command so)
-  ObCommand_Doc shell' pkgs -> withProjectRoot "." $ \root ->
-    projectShell root False shell' (Just $ haddockCommand pkgs)
-=======
   ObCommand_Run interpretPathsList -> withInterpretPaths interpretPathsList run
   ObCommand_Profile basePath rtsFlags -> profile basePath rtsFlags
   ObCommand_Thunk to -> case _thunkOption_command to of
@@ -439,12 +400,11 @@
   ObCommand_Repl interpretPathsList -> withInterpretPaths interpretPathsList runRepl
   ObCommand_Watch interpretPathsList -> withInterpretPaths interpretPathsList runWatch
   ObCommand_Shell (ShellOpts shellAttr interpretPathsList cmd) -> withInterpretPaths interpretPathsList $ \root interpretPaths ->
-    nixShellForInterpretPaths False shellAttr root interpretPaths cmd
+    nixShellForInterpretPaths False shellAttr root interpretPaths (pure . bash . BSU.fromString <$> cmd)
   ObCommand_Doc shellAttr pkgs -> withProjectRoot "." $ \root ->
-    nixShellForInterpretPaths True shellAttr root emptyPathTree $ Just $ haddockCommand pkgs
+    nixShellForInterpretPaths True shellAttr root emptyPathTree $ Just [haddockCommand pkgs]
   ObCommand_Hoogle shell' port -> withProjectRoot "." $ \root -> do
-    nixShellWithHoogle root True shell' $ Just $ "hoogle server -p " <> show port <> " --local"
->>>>>>> 662777ee
+    nixShellWithHoogle root True shell' $ Just $ fmap (bash . BSU.fromString) ["hoogle", "server", "-p", show port, "--local"]
   ObCommand_Internal icmd -> case icmd of
     ObInternal_ApplyPackages origPath inPath outPath packagePaths -> do
       liftIO $ Preprocessor.applyPackages origPath inPath outPath packagePaths
@@ -460,8 +420,8 @@
     Nothing -> failWith "No paths provided for finding packages"
     Just interpretPaths -> f root interpretPaths
 
-haddockCommand :: [String] -> String
-haddockCommand pkgs = unwords
+haddockCommand :: [String] -> Bash
+haddockCommand pkgs = bash $ BSU.fromString $ unwords
   [ "for p in"
   , unwords [getHaddockPath p ++ "/index.html" | p <- pkgs]
   , "; do echo $p; done"
