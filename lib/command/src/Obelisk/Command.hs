{-# LANGUAGE FlexibleContexts #-}
{-# LANGUAGE LambdaCase #-}
{-# LANGUAGE MultiParamTypeClasses #-}
{-# LANGUAGE OverloadedStrings #-}
{-# LANGUAGE ScopedTypeVariables #-}
{-# LANGUAGE TupleSections #-}
module Obelisk.Command where

import Control.Monad.IO.Class (MonadIO, liftIO)
import Data.Bool (bool)
import qualified Data.ByteString.UTF8 as BSU
import Data.Foldable (for_)
import Data.List (isInfixOf, isPrefixOf)
import Data.List.NonEmpty (NonEmpty, nonEmpty)
import qualified Data.List.NonEmpty as NonEmpty
import qualified Data.Map as Map
import qualified Data.Text as T
import Data.Traversable (for)
import Options.Applicative
import Options.Applicative.Help.Pretty (text, (<$$>))
import System.Directory
import System.Environment
import System.FilePath
import qualified System.Info
import System.IO (hIsTerminalDevice, stdout)
import Text.ShellEscape (Bash, bash)
import System.Posix.Process (executeFile)

import Obelisk.App
import Obelisk.CliApp
import Obelisk.Command.Deploy
import Obelisk.Command.Project
import Obelisk.Command.Run
import Obelisk.Command.Thunk
import qualified Obelisk.Command.VmBuilder as VmBuilder
import qualified Obelisk.Command.Preprocessor as Preprocessor


data Args = Args
  { _args_noHandOffPassed :: Bool
  -- ^ This flag is actually handled outside of the optparse-applicative parser, but we detect whether
  -- it has gotten through in order to notify the user that it should only be passed once and as the very
  -- first argument
  , _args_verbose :: Bool
  , _args_command :: ObCommand
  }
  deriving Show

newtype ArgsConfig = ArgsConfig
  { _argsConfig_enableVmBuilderByDefault :: Bool
  }

args :: ArgsConfig -> Parser Args
args cfg = Args <$> noHandoff <*> verbose <*> obCommand cfg

noHandoff :: Parser Bool
noHandoff = flag False True $ mconcat
  [ long "no-handoff"
  , help "Do not hand off execution to project-specific implementation of this command"
  , hidden
  ]

verbose :: Parser Bool
verbose = flag False True $ mconcat
  [ long "verbose"
  , short 'v'
  , help "Be more verbose"
  ]

argsInfo :: ArgsConfig -> ParserInfo Args
argsInfo cfg = info (args cfg <**> helper) $ mconcat
  [ fullDesc
  , progDesc "Manage Obelisk projects"
  ]

initSource :: Parser InitSource
initSource = foldl1 (<|>)
  [ pure InitSource_Default
  , InitSource_Branch <$> strOption (long "branch" <> metavar "BRANCH" <> help "Initialize the project using the given BRANCH of Obelisk's official repository")
  , InitSource_Symlink <$> strOption (long "symlink" <> action "directory" <> metavar "PATH" <> help "(Use with caution) Initialize the project using the copy of Obelisk found at the given PATH")
  ]

initForce :: Parser Bool
initForce = switch (long "force" <> help "Allow ob init to overwrite files")

data ObCommand
   = ObCommand_Init InitSource Bool
   | ObCommand_Deploy DeployCommand
   | ObCommand_Run [(FilePath, Interpret)]
   | ObCommand_Profile String [String]
   | ObCommand_Thunk ThunkOption
   | ObCommand_Repl [(FilePath, Interpret)]
   | ObCommand_Watch [(FilePath, Interpret)]
   | ObCommand_Shell ShellOpts
   | ObCommand_Doc String [String] -- shell and list of packages
   | ObCommand_Hoogle String Int -- shell and port
   | ObCommand_Internal ObInternal
   deriving Show

data ObInternal
   -- the preprocessor argument syntax is also handled outside
   -- optparse-applicative, but it shouldn't ever conflict with another syntax
   = ObInternal_ApplyPackages String String String [String]
   | ObInternal_ExportGhciConfig
      [(FilePath, Interpret)]
      Bool -- ^ Use relative paths
   deriving Show

obCommand :: ArgsConfig -> Parser ObCommand
obCommand cfg = hsubparser
  (mconcat
    [ command "init" $ info (ObCommand_Init <$> initSource <*> initForce) $ progDesc "Initialize an Obelisk project"
    , command "deploy" $ info (ObCommand_Deploy <$> deployCommand cfg) $ progDesc "Prepare a deployment for an Obelisk project"
    , command "run" $ info (ObCommand_Run <$> interpretOpts) $ progDesc "Run current project in development mode"
    , command "profile" $ info (uncurry ObCommand_Profile <$> profileCommand) $ progDesc "Run current project with profiling enabled"
    , command "thunk" $ info (ObCommand_Thunk <$> thunkOption) $ progDesc "Manipulate thunk directories"
    , command "repl" $ info (ObCommand_Repl <$> interpretOpts) $ progDesc "Open an interactive interpreter"
    , command "watch" $ info (ObCommand_Watch <$> interpretOpts) $ progDesc "Watch current project for errors and warnings"
    , command "shell" $ info (ObCommand_Shell <$> shellOpts) $ progDesc "Enter a shell with project dependencies"
    , command "doc" $ info (ObCommand_Doc <$> shellFlags <*> packageNames) $
        progDesc "List paths to haddock documentation for specified packages"
        <> footerDoc (Just $
              text "Hint: To open the documentation you can pipe the output of this command like"
              <$$> text "ob doc reflex reflex-dom-core | xargs -n1 xdg-open")
    , command "hoogle" $ info (ObCommand_Hoogle <$> shellFlags <*> portOpt 8080) $ progDesc "Run a hoogle server locally for your project's dependency tree"
    , command "internal" $ info (ObCommand_Internal <$> internalCommand) $ progDesc "Internal Obelisk commands with unstable APIs"
    ])

internalCommand :: Parser ObInternal
internalCommand = hsubparser $ mconcat
  [ command "export-ghci-configuration" $ info (ObInternal_ExportGhciConfig <$> interpretOpts <*> useRelativePathsFlag)
      $ progDesc "Export the GHCi configuration used by ob run, etc.; useful for IDE integration"
  ]
  where
    useRelativePathsFlag = switch (long "use-relative-paths" <> help "Use relative paths")

packageNames :: Parser [String]
packageNames = some (strArgument (metavar "PACKAGE-NAME..."))

deployCommand :: ArgsConfig -> Parser DeployCommand
deployCommand cfg = hsubparser $ mconcat
  [ command "init" $ info (DeployCommand_Init <$> deployInitOpts) $ progDesc "Initialize a deployment configuration directory"
  , command "push" $ info (DeployCommand_Push <$> remoteBuilderParser) mempty
  , command "test" $ info (DeployCommand_Test <$> platformP) $ progDesc "Test your obelisk project from a mobile platform."
  , command "update" $ info (pure DeployCommand_Update) $ progDesc "Update the deployment's src thunk to latest"
  ]
  where
    platformP = hsubparser $ mconcat
      [ command "android" $ info (pure (Android, [])) mempty
      , command "ios" $ info ((,) <$> pure IOS <*> fmap pure (strArgument (metavar "TEAMID" <> help "Your Team ID - found in the Apple developer portal"))) mempty
      ]

    remoteBuilderParser :: Parser (Maybe RemoteBuilder)
    remoteBuilderParser =
      flag (if enabledByDefault then enabled else Nothing) enabled (mconcat
        [ long $ "enable-" <> flagBase
        , help $ "Enable " <> flagDesc <> (if enabledByDefault then " (default)" else "")
        ])
      <|> flag enabled Nothing (mconcat
        [ long $ "disable-" <> flagBase
        , help $ "Disable a " <> flagDesc <> (if not enabledByDefault then " (default)" else "")
        ])
      where
        enabledByDefault = _argsConfig_enableVmBuilderByDefault cfg
        enabled = Just RemoteBuilder_ObeliskVM
        flagBase = "vm-builder"
        flagDesc = "managed Linux virtual machine as a Nix remote builder (requires Docker)"


deployInitOpts :: Parser DeployInitOpts
deployInitOpts = DeployInitOpts
  <$> strArgument (action "directory" <> metavar "DEPLOYDIR" <> help "Path to a directory where the deployment repository will be initialized")
  <*> strOption (long "ssh-key" <> action "file" <> metavar "SSHKEY" <> help "Path to an SSH key that will be *copied* to the deployment repository")
  <*> some (strOption (long "hostname" <> metavar "HOSTNAME" <> help "hostname of the deployment target"))
  <*> strOption (long "route" <> metavar "PUBLICROUTE" <> help "Publicly accessible URL of your app")
  <*> strOption (long "admin-email" <> metavar "ADMINEMAIL" <> help "Email address where administrative alerts will be sent")
  <*> flag True False (long "disable-https" <> help "Disable automatic https configuration for the backend")

type TeamID = String
data RemoteBuilder = RemoteBuilder_ObeliskVM
  deriving (Eq, Show)

data DeployCommand
  = DeployCommand_Init DeployInitOpts
  | DeployCommand_Push (Maybe RemoteBuilder)
  | DeployCommand_Test (PlatformDeployment, [String])
  | DeployCommand_Update
  deriving Show

profileCommand :: Parser (String, [String])
profileCommand = (,)
  <$> strOption
    (  long "output"
    <> short 'o'
    <> help "Base output to use for profiling output. Suffixes are added to this based on the profiling type. Defaults to a timestamped path in the profile/ directory in the project's root."
    <> metavar "PATH"
    <> value "profile/%Y-%m-%dT%H:%M:%S"
    <> showDefault
    )
  <*> (words <$> strOption
    (  long "rts-flags"
    <> help "RTS Flags to pass to the executable."
    <> value "-p -hc"
    <> metavar "FLAGS"
    <> showDefault
    ))

thunkConfig :: Parser ThunkConfig
thunkConfig = ThunkConfig
  <$>
    (   flag' (Just True) (long "private" <> help "Mark thunks as pointing to a private repository")
    <|> flag' (Just False) (long "public" <> help "Mark thunks as pointing to a public repository")
    <|> pure Nothing
    )

thunkUpdateConfig :: Parser ThunkUpdateConfig
thunkUpdateConfig = ThunkUpdateConfig
  <$> optional (strOption (long "branch" <> metavar "BRANCH" <> help "Use the given branch when looking for the latest revision"))
  <*> thunkConfig

thunkPackConfig :: Parser ThunkPackConfig
thunkPackConfig = ThunkPackConfig
  <$> switch (long "force" <> short 'f' <> help "Force packing thunks even if there are branches not pushed upstream, uncommitted changes, stashes. This will cause changes that have not been pushed upstream to be lost; use with care.")
  <*> thunkConfig

data ThunkOption = ThunkOption
  { _thunkOption_thunks :: NonEmpty FilePath
  , _thunkOption_command :: ThunkCommand
  } deriving Show

data ThunkCommand
  = ThunkCommand_Update ThunkUpdateConfig
  | ThunkCommand_Unpack
  | ThunkCommand_Pack ThunkPackConfig
  deriving Show

thunkOption :: Parser ThunkOption
thunkOption = hsubparser $ mconcat
  [ command "update" $ info (thunkOptionWith $ ThunkCommand_Update <$> thunkUpdateConfig) $ progDesc "Update packed thunk to latest revision available on the tracked branch"
  , command "unpack" $ info (thunkOptionWith $ pure ThunkCommand_Unpack) $ progDesc "Unpack thunk into git checkout of revision it points to"
  , command "pack" $ info (thunkOptionWith $ ThunkCommand_Pack <$> thunkPackConfig) $ progDesc "Pack git checkout or unpacked thunk into thunk that points at the current branch's upstream"
  ]
  where
    thunkOptionWith f = ThunkOption
      <$> ((NonEmpty.:|)
            <$> thunkDirArg (metavar "THUNKDIRS..." <> help "Paths to directories containing thunk data")
            <*> many (thunkDirArg mempty)
          )
      <*> f
    thunkDirArg opts = fmap (dropTrailingPathSeparator . normalise) $ strArgument $ action "directory" <> opts

data ShellOpts
  = ShellOpts
    { _shellOpts_shell :: String
    , _shellOpts_interpretPaths :: [(FilePath, Interpret)]
    , _shellOpts_command :: Maybe String
    }
  deriving Show

shellFlags :: Parser String
shellFlags =
  flag' "ghc" (long "ghc" <> help "Enter a shell environment having ghc (default)")
  <|> flag "ghc" "ghcjs" (long "ghcjs" <> help "Enter a shell having ghcjs rather than ghc")
  <|> strOption (short 'A' <> long "argument" <> metavar "NIXARG" <> help "Use the environment specified by the given nix argument of `shells'")

interpretOpts :: Parser [(FilePath, Interpret)]
interpretOpts = many
    (   (, Interpret_Interpret) <$>
          strOption (common <> long "interpret" <> help
            "Don't pre-build packages found in DIR when constructing the package database. The default behavior is \
            \'--interpret <project-root>', which will load everything which is unpacked into GHCi. \
            \ Use --interpret and --no-interpret multiple times to add or remove multiple trees \
            \ from the environment. Settings for right-most directories will \
            \ override settings for any identical directories given earlier."
          )
    <|> (, Interpret_NoInterpret) <$>
          strOption (common <> long "no-interpret" <> help
            "Make packages found in DIR available in the package database (but only when they are used dependencies). \
            \ This will build the packages in DIR before loading GHCi. \
            \See help for --interpret for how the two options are related."
          )
    )
  where
    common = action "directory" <> metavar "DIR"

shellOpts :: Parser ShellOpts
shellOpts = ShellOpts
  <$> shellFlags
  <*> interpretOpts
  <*> optional (strArgument (metavar "COMMAND"))

portOpt :: Int -> Parser Int
portOpt dfault = option auto (long "port" <> short 'p' <> help "Port number for server" <> showDefault <> value dfault <> metavar "INT")

parserPrefs :: ParserPrefs
parserPrefs = defaultPrefs
  { prefShowHelpOnEmpty = True
  }

-- | Create an Obelisk config for the current process.
mkObeliskConfig :: IO Obelisk
mkObeliskConfig = do
  cliArgs <- getArgs
  -- This function should not use argument parser (full argument parsing happens post handoff)
  -- TODO: See if we can use the argument parser with a subset of the parsers to get logging level out.
  let logLevel = toLogLevel $ any (`elem` ["-v", "--verbose"]) cliArgs
  notInteractive <- not <$> isInteractiveTerm
  cliConf <- newCliConfig logLevel notInteractive notInteractive $ \case
    ObeliskError_ProcessError (ProcessFailure p code) ann ->
      ( "Process exited with code " <> T.pack (show code) <> "; " <> reconstructCommand p
        <> maybe "" ("\n" <>) ann
      , 2
      )
    ObeliskError_Unstructured msg -> (msg, 2)

  return $ Obelisk cliConf
  where
    toLogLevel = bool Notice Debug
    isInteractiveTerm = do
      isTerm <- hIsTerminalDevice stdout
      -- Running in bash/fish/zsh completion
      inShellCompletion <- liftIO $ isInfixOf "completion" . unwords <$> getArgs

      -- Respect the user’s TERM environment variable. Dumb terminals
      -- like Eshell cannot handle lots of control sequences that the
      -- spinner uses.
      termEnv <- lookupEnv "TERM"
      let isDumb = termEnv == Just "dumb"

      return $ isTerm && not inShellCompletion && not isDumb

-- | For use from development obelisk repls
--
-- Example:
-- > runCommand $ someFuncInMonadObelisk ...
runCommand :: ObeliskT IO a -> IO a
runCommand f = flip runObelisk f =<< mkObeliskConfig

main :: IO ()
main = runCommand . main' =<< getArgsConfig

main' :: MonadObelisk m => ArgsConfig -> m ()
main' argsCfg = do
  obPath <- liftIO getExecutablePath
  myArgs <- liftIO getArgs
  logLevel <- getLogLevel
  putLog Debug $ T.pack $ unwords
    [ "Starting Obelisk <" <> obPath <> ">"
    , "args=" <> show myArgs
    , "logging-level=" <> show logLevel
    ]

  --TODO: We'd like to actually use the parser to determine whether to hand off,
  --but in the case where this implementation of 'ob' doesn't support all
  --arguments being passed along, this could fail.  For now, we don't bother
  --with optparse-applicative until we've done the handoff.
  let go as = do
        args' <- liftIO $ handleParseResult (execParserPure parserPrefs (argsInfo argsCfg) as)
        case _args_noHandOffPassed args' of
          False -> return ()
          True -> putLog Warning "--no-handoff should only be passed once and as the first argument; ignoring"
        ob $ _args_command args'
      handoffAndGo as = findProjectObeliskCommand "." >>= \case
        Nothing -> go as -- If not in a project, just run ourselves
        Just impl -> do
          -- Invoke the real implementation, using --no-handoff to prevent infinite recursion
          putLog Debug $ "Handing off to " <> T.pack impl
          liftIO $ executeFile impl False ("--no-handoff" : myArgs) Nothing
  case myArgs of
    "--no-handoff" : as -> go as -- If we've been told not to hand off, don't hand off
    origPath:inPath:outPath:preprocessorName:packagePaths
      | preprocessorName == preprocessorIdentifier && any (\c -> c == '.' || c == pathSeparator) origPath ->
        ob $ ObCommand_Internal $ ObInternal_ApplyPackages origPath inPath outPath packagePaths
    a:as -- Otherwise bash completion would always hand-off even if the user isn't trying to
      | "--bash-completion" `isPrefixOf` a
      && "--no-handoff" `elem` as -> go (a:as)
      | otherwise -> handoffAndGo (a:as)
    as -> handoffAndGo as

ob :: MonadObelisk m => ObCommand -> m ()
ob = \case
  ObCommand_Init source force -> initProject source force
  ObCommand_Deploy dc -> case dc of
    DeployCommand_Init deployOpts -> withProjectRoot "." $ \root -> deployInit deployOpts root
    DeployCommand_Push remoteBuilder -> do
      deployPath <- liftIO $ canonicalizePath "."
      deployPush deployPath $ case remoteBuilder of
        Nothing -> pure []
        Just RemoteBuilder_ObeliskVM -> (:[]) <$> VmBuilder.getNixBuildersArg
    DeployCommand_Update -> deployUpdate "."
    DeployCommand_Test (platform, extraArgs) -> deployMobile platform extraArgs
  ObCommand_Run interpretPathsList -> withInterpretPaths interpretPathsList run
  ObCommand_Profile basePath rtsFlags -> profile basePath rtsFlags
  ObCommand_Thunk to -> case _thunkOption_command to of
    ThunkCommand_Update config -> for_ thunks (updateThunkToLatest config)
    ThunkCommand_Unpack -> for_ thunks unpackThunk
    ThunkCommand_Pack config -> for_ thunks (packThunk config)
    where
      thunks = _thunkOption_thunks to
  ObCommand_Repl interpretPathsList -> withInterpretPaths interpretPathsList runRepl
  ObCommand_Watch interpretPathsList -> withInterpretPaths interpretPathsList runWatch
  ObCommand_Shell (ShellOpts shellAttr interpretPathsList cmd) -> withInterpretPaths interpretPathsList $ \root interpretPaths ->
<<<<<<< HEAD
    nixShellForInterpretPaths False shellAttr root interpretPaths (pure . bash . BSU.fromString <$> cmd)
  ObCommand_Doc shellAttr pkgs -> withProjectRoot "." $ \root ->
    nixShellForInterpretPaths True shellAttr root emptyPathTree $ Just [haddockCommand pkgs]
=======
    nixShellForInterpretPaths False shellAttr root interpretPaths cmd
  ObCommand_Doc shellAttr pkgs -> withInterpretPaths [] $ \root interpretPaths ->
    nixShellForInterpretPaths True shellAttr root interpretPaths $ Just $ haddockCommand pkgs
>>>>>>> 30a83db7
  ObCommand_Hoogle shell' port -> withProjectRoot "." $ \root -> do
    nixShellWithHoogle root True shell' $ Just $ fmap (bash . BSU.fromString) ["hoogle", "server", "-p", show port, "--local"]
  ObCommand_Internal icmd -> case icmd of
    ObInternal_ApplyPackages origPath inPath outPath packagePaths -> do
      liftIO $ Preprocessor.applyPackages origPath inPath outPath packagePaths
    ObInternal_ExportGhciConfig interpretPathsList useRelativePaths ->
      liftIO . putStrLn . unlines =<< withInterpretPaths interpretPathsList (exportGhciConfig useRelativePaths)

-- | A helper for the common case that the command you want to run needs the project root and a resolved
-- set of interpret paths.
withInterpretPaths :: MonadObelisk m => [(FilePath, Interpret)] -> (FilePath -> PathTree Interpret -> m a) -> m a
withInterpretPaths interpretPathsList f = withProjectRoot "." $ \root -> do
  interpretPaths' <- resolveInterpretPaths $ (root, Interpret_Interpret) : interpretPathsList
  case interpretPaths' of
    Nothing -> failWith "No paths provided for finding packages"
    Just interpretPaths -> f root interpretPaths

haddockCommand :: [String] -> Bash
haddockCommand pkgs = bash $ BSU.fromString $ unwords
  [ "for p in"
  , unwords [getHaddockPath p ++ "/index.html" | p <- pkgs]
  , "; do echo $p; done"
  ]
  where getHaddockPath p = "$(ghc-pkg field " ++ p ++ " haddock-html --simple-output)"

--TODO: Clean up all the magic strings throughout this codebase

getArgsConfig :: IO ArgsConfig
getArgsConfig = pure $ ArgsConfig { _argsConfig_enableVmBuilderByDefault = System.Info.os == "darwin" }

-- | Resolves an ordered list of paths for use with @--interpret@/@--no-interpret@ by coalescing
--   paths into a non-ambiguous set of paths. Ambiguity is resolved by choosing right-most paths
--   over any preceeding identical paths.
--
--   For example: @a/b=ON a/b/c=OFF@ and @a/b/c=OFF a/b=ON@ are the same.
--   @a/b=ON a/b=OFF@ is reduced to @a/b=OFF@. We prefer right-biased choice to increase
--   scriptability.
--
--   N.B. All the paths in the result will be canonicalized. It's impossible to determine path
--   overlap otherwise.
resolveInterpretPaths :: MonadIO m => [(FilePath, a)] -> m (Maybe (PathTree a))
resolveInterpretPaths ps = do
  trees <- liftIO $ for ps $ \(p, a) -> pathToTree a <$> canonicalizePath p
  pure $ foldr1 mergeTrees <$> nonEmpty trees
  where
    -- | Merge two 'PathTree's preferring leaves on the right in as much as they overlap with paths on the left.
    mergeTrees :: PathTree a -> PathTree a -> PathTree a
    mergeTrees (PathTree_Node ax x) (PathTree_Node ay y) = PathTree_Node (ay <|> ax) $ Map.unionWith mergeTrees x y<|MERGE_RESOLUTION|>--- conflicted
+++ resolved
@@ -400,15 +400,9 @@
   ObCommand_Repl interpretPathsList -> withInterpretPaths interpretPathsList runRepl
   ObCommand_Watch interpretPathsList -> withInterpretPaths interpretPathsList runWatch
   ObCommand_Shell (ShellOpts shellAttr interpretPathsList cmd) -> withInterpretPaths interpretPathsList $ \root interpretPaths ->
-<<<<<<< HEAD
     nixShellForInterpretPaths False shellAttr root interpretPaths (pure . bash . BSU.fromString <$> cmd)
-  ObCommand_Doc shellAttr pkgs -> withProjectRoot "." $ \root ->
-    nixShellForInterpretPaths True shellAttr root emptyPathTree $ Just [haddockCommand pkgs]
-=======
-    nixShellForInterpretPaths False shellAttr root interpretPaths cmd
   ObCommand_Doc shellAttr pkgs -> withInterpretPaths [] $ \root interpretPaths ->
-    nixShellForInterpretPaths True shellAttr root interpretPaths $ Just $ haddockCommand pkgs
->>>>>>> 30a83db7
+    nixShellForInterpretPaths True shellAttr root interpretPaths $ Just [haddockCommand pkgs]
   ObCommand_Hoogle shell' port -> withProjectRoot "." $ \root -> do
     nixShellWithHoogle root True shell' $ Just $ fmap (bash . BSU.fromString) ["hoogle", "server", "-p", show port, "--local"]
   ObCommand_Internal icmd -> case icmd of
