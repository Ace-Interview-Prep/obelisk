{-# LANGUAGE FlexibleContexts #-}
{-# LANGUAGE LambdaCase #-}
{-# LANGUAGE MultiParamTypeClasses #-}
{-# LANGUAGE OverloadedStrings #-}
{-# LANGUAGE ScopedTypeVariables #-}
{-# LANGUAGE TupleSections #-}
module Obelisk.Command where

import Control.Monad
import Control.Monad.IO.Class (MonadIO, liftIO)
import Data.Bool (bool)
import Data.Foldable (for_)
<<<<<<< HEAD
import Data.List
import Data.List.NonEmpty (nonEmpty)
import qualified Data.Map as Map
=======
import Data.List (isInfixOf, isPrefixOf)
import Data.List.NonEmpty (NonEmpty)
import qualified Data.List.NonEmpty as NonEmpty
>>>>>>> a9bd4640
import qualified Data.Text as T
import Data.Traversable (for)
import Options.Applicative
import Options.Applicative.Help.Pretty (text, (<$$>))
import System.Directory
import System.Environment
import System.FilePath
import qualified System.Info
import System.IO (hIsTerminalDevice, stdout)
import System.Posix.Process (executeFile)

import Obelisk.App
import Obelisk.CliApp
import Obelisk.Command.Deploy
import Obelisk.Command.Project
import Obelisk.Command.Run
import Obelisk.Command.Thunk
import qualified Obelisk.Command.VmBuilder as VmBuilder
import qualified Obelisk.Command.Preprocessor as Preprocessor


data Args = Args
  { _args_noHandOffPassed :: Bool
  -- ^ This flag is actually handled outside of the optparse-applicative parser, but we detect whether
  -- it has gotten through in order to notify the user that it should only be passed once and as the very
  -- first argument
  , _args_verbose :: Bool
  , _args_command :: ObCommand
  }
  deriving Show

newtype ArgsConfig = ArgsConfig
  { _argsConfig_enableVmBuilderByDefault :: Bool
  }

args :: ArgsConfig -> Parser Args
args cfg = Args <$> noHandoff <*> verbose <*> obCommand cfg

noHandoff :: Parser Bool
noHandoff = flag False True $ mconcat
  [ long "no-handoff"
  , help "Do not hand off execution to project-specific implementation of this command"
  , hidden
  ]

verbose :: Parser Bool
verbose = flag False True $ mconcat
  [ long "verbose"
  , short 'v'
  , help "Be more verbose"
  ]

argsInfo :: ArgsConfig -> ParserInfo Args
argsInfo cfg = info (args cfg <**> helper) $ mconcat
  [ fullDesc
  , progDesc "Manage Obelisk projects"
  ]

initSource :: Parser InitSource
initSource = foldl1 (<|>)
  [ pure InitSource_Default
  , InitSource_Branch <$> strOption (long "branch" <> metavar "BRANCH")
  , InitSource_Symlink <$> strOption (long "symlink" <> action "directory" <> metavar "PATH")
  ]

initForce :: Parser Bool
initForce = switch (long "force" <> help "Allow ob init to overwrite files")

data ObCommand
   = ObCommand_Init InitSource Bool
   | ObCommand_Deploy DeployCommand
   | ObCommand_Run [(FilePath, HackOn)]
   | ObCommand_Profile String [String]
<<<<<<< HEAD
   | ObCommand_Thunk ThunkCommand
   | ObCommand_Repl [(FilePath, HackOn)]
   | ObCommand_Watch [(FilePath, HackOn)]
=======
   | ObCommand_Thunk ThunkOption
   | ObCommand_Repl
   | ObCommand_Watch
>>>>>>> a9bd4640
   | ObCommand_Shell ShellOpts
   | ObCommand_Doc String [String] -- shell and list of packages
   | ObCommand_Hoogle String Int -- shell and port
   | ObCommand_Internal ObInternal
   deriving Show

data ObInternal
   -- the preprocessor argument syntax is also handled outside
   -- optparse-applicative, but it shouldn't ever conflict with another syntax
   = ObInternal_ApplyPackages String String String [String]
   | ObInternal_ExportGhciConfig [(FilePath, HackOn)]
   deriving Show

obCommand :: ArgsConfig -> Parser ObCommand
obCommand cfg = hsubparser
  (mconcat
    [ command "init" $ info (ObCommand_Init <$> initSource <*> initForce) $ progDesc "Initialize an Obelisk project"
    , command "deploy" $ info (ObCommand_Deploy <$> deployCommand cfg) $ progDesc "Prepare a deployment for an Obelisk project"
    , command "run" $ info (ObCommand_Run <$> hackOnOpts) $ progDesc "Run current project in development mode"
    , command "profile" $ info (uncurry ObCommand_Profile <$> profileCommand) $ progDesc "Run current project with profiling enabled"
<<<<<<< HEAD
    , command "thunk" $ info (ObCommand_Thunk <$> thunkCommand) $ progDesc "Manipulate thunk directories"
    , command "repl" $ info (ObCommand_Repl <$> hackOnOpts) $ progDesc "Open an interactive interpreter"
    , command "watch" $ info (ObCommand_Watch <$> hackOnOpts) $ progDesc "Watch current project for errors and warnings"
=======
    , command "thunk" $ info (ObCommand_Thunk <$> thunkOption) $ progDesc "Manipulate thunk directories"
    , command "repl" $ info (pure ObCommand_Repl) $ progDesc "Open an interactive interpreter"
    , command "watch" $ info (pure ObCommand_Watch) $ progDesc "Watch current project for errors and warnings"
>>>>>>> a9bd4640
    , command "shell" $ info (ObCommand_Shell <$> shellOpts) $ progDesc "Enter a shell with project dependencies"
    , command "doc" $ info (ObCommand_Doc <$> shellFlags <*> packageNames) $
        progDesc "List paths to haddock documentation for specified packages"
        <> footerDoc (Just $
              text "Hint: To open the documentation you can pipe the output of this command like"
              <$$> text "ob doc reflex reflex-dom-core | xargs -n1 xdg-open")
    , command "hoogle" $ info (ObCommand_Hoogle <$> shellFlags <*> portOpt 8080) $ progDesc "Run a hoogle server locally for your project's dependency tree"
    , command "internal" $ info (ObCommand_Internal <$> internalCommand) $ progDesc "Internal Obelisk commands with unstable APIs"
    ])

internalCommand :: Parser ObInternal
internalCommand = hsubparser $ mconcat
  [ command "export-ghci-configuration" $ info (ObInternal_ExportGhciConfig <$> hackOnOpts) $ progDesc "Export the GHCi configuration used by ob run, etc.; useful for IDE integration"
  ]

packageNames :: Parser [String]
packageNames = some (strArgument (metavar "PACKAGE-NAME..."))

deployCommand :: ArgsConfig -> Parser DeployCommand
deployCommand cfg = hsubparser $ mconcat
  [ command "init" $ info (DeployCommand_Init <$> deployInitOpts) $ progDesc "Initialize a deployment configuration directory"
  , command "push" $ info (DeployCommand_Push <$> remoteBuilderParser) mempty
  , command "test" $ info (DeployCommand_Test <$> platformP) $ progDesc "Test your obelisk project from a mobile platform."
  , command "update" $ info (pure DeployCommand_Update) $ progDesc "Update the deployment's src thunk to latest"
  ]
  where
    platformP = hsubparser $ mconcat
      [ command "android" $ info (pure (Android, [])) mempty
      , command "ios" $ info ((,) <$> pure IOS <*> fmap pure (strArgument (metavar "TEAMID" <> help "Your Team ID - found in the Apple developer portal"))) mempty
      ]

    remoteBuilderParser :: Parser (Maybe RemoteBuilder)
    remoteBuilderParser =
      flag (if enabledByDefault then enabled else Nothing) enabled (mconcat
        [ long $ "enable-" <> flagBase
        , help $ "Enable " <> flagDesc <> (if enabledByDefault then " (default)" else "")
        ])
      <|> flag enabled Nothing (mconcat
        [ long $ "disable-" <> flagBase
        , help $ "Disable a " <> flagDesc <> (if not enabledByDefault then " (default)" else "")
        ])
      where
        enabledByDefault = _argsConfig_enableVmBuilderByDefault cfg
        enabled = Just RemoteBuilder_ObeliskVM
        flagBase = "vm-builder"
        flagDesc = "managed Linux virtual machine as a Nix remote builder (requires Docker)"


deployInitOpts :: Parser DeployInitOpts
deployInitOpts = DeployInitOpts
  <$> strArgument (action "directory" <> metavar "DEPLOYDIR" <> help "Path to a directory where the deployment repository will be initialized")
  <*> strOption (long "ssh-key" <> action "file" <> metavar "SSHKEY" <> help "Path to an SSH key that will be *copied* to the deployment repository")
  <*> some (strOption (long "hostname" <> metavar "HOSTNAME" <> help "hostname of the deployment target"))
  <*> strOption (long "route" <> metavar "PUBLICROUTE" <> help "Publicly accessible URL of your app")
  <*> strOption (long "admin-email" <> metavar "ADMINEMAIL" <> help "Email address where administrative alerts will be sent")
  <*> flag True False (long "disable-https" <> help "Disable automatic https configuration for the backend")

type TeamID = String
data RemoteBuilder = RemoteBuilder_ObeliskVM
  deriving (Eq, Show)

data DeployCommand
  = DeployCommand_Init DeployInitOpts
  | DeployCommand_Push (Maybe RemoteBuilder)
  | DeployCommand_Test (PlatformDeployment, [String])
  | DeployCommand_Update
  deriving Show

data DeployInitOpts = DeployInitOpts
  { _deployInitOpts_outputDir :: FilePath
  , _deployInitOpts_sshKey :: FilePath
  , _deployInitOpts_hostname :: [String]
  , _deployInitOpts_route :: String
  , _deployInitOpts_adminEmail :: String
  , _deployInitOpts_enableHttps :: Bool
  }
  deriving Show

profileCommand :: Parser (String, [String])
profileCommand = (,)
  <$> strOption
    (  long "output"
    <> short 'o'
    <> help "Base output to use for profiling output. Suffixes are added to this based on the profiling type. Defaults to a timestamped path in the profile/ directory in the project's root."
    <> metavar "PATH"
    <> value "profile/%Y-%m-%dT%H:%M:%S"
    <> showDefault
    )
  <*> (words <$> strOption
    (  long "rts-flags"
    <> help "RTS Flags to pass to the executable."
    <> value "-p -hc"
    <> metavar "FLAGS"
    <> showDefault
    ))

thunkConfig :: Parser ThunkConfig
thunkConfig = ThunkConfig
  <$>
    (   flag' (Just True) (long "private" <> help "Mark thunks as pointing to a private repository")
    <|> flag' (Just False) (long "public" <> help "Mark thunks as pointing to a public repository")
    <|> pure Nothing
    )

thunkUpdateConfig :: Parser ThunkUpdateConfig
thunkUpdateConfig = ThunkUpdateConfig
  <$> optional (strOption (long "branch" <> metavar "BRANCH" <> help "Use the given branch when looking for the latest revision"))
  <*> thunkConfig

thunkPackConfig :: Parser ThunkPackConfig
thunkPackConfig = ThunkPackConfig
  <$> switch (long "force" <> short 'f' <> help "Force packing thunks even if there are branches not pushed upstream, uncommitted changes, stashes. This will cause changes that have not been pushed upstream to be lost; use with care.")
  <*> thunkConfig

data ThunkOption = ThunkOption
  { _thunkOption_thunks :: NonEmpty FilePath
  , _thunkOption_command :: ThunkCommand
  } deriving Show

data ThunkCommand
  = ThunkCommand_Update ThunkUpdateConfig
  | ThunkCommand_Unpack
  | ThunkCommand_Pack ThunkPackConfig
  | ThunkCommand_Init
  deriving Show

thunkOption :: Parser ThunkOption
thunkOption = hsubparser $ mconcat
  [ command "update" $ info (thunkOptionWith $ ThunkCommand_Update <$> thunkUpdateConfig) $ progDesc "Update packed thunk to latest revision available on the tracked branch"
  , command "unpack" $ info (thunkOptionWith $ pure ThunkCommand_Unpack) $ progDesc "Unpack thunk into git checkout of revision it points to"
  , command "pack" $ info (thunkOptionWith $ ThunkCommand_Pack <$> thunkPackConfig) $ progDesc "Pack git checkout or unpacked thunk into thunk that points at the current branch's upstream"
  , command "init" $ info (thunkOptionWith $ pure ThunkCommand_Init) $ progDesc "Initialize git checkout by converting it to an unpacked thunk"
  ]
  where
    thunkOptionWith f = ThunkOption
      <$> ((NonEmpty.:|)
            <$> thunkDirArg (metavar "THUNKDIRS..." <> help "Paths to directories containing thunk data")
            <*> many (thunkDirArg mempty)
          )
      <*> f
    thunkDirArg opts = fmap (dropTrailingPathSeparator . normalise) $ strArgument $ action "directory" <> opts

data ShellOpts
  = ShellOpts
    { _shellOpts_shell :: String
    , _shellOpts_hackPaths :: [(FilePath, HackOn)]
    , _shellOpts_command :: Maybe String
    }
  deriving Show

shellFlags :: Parser String
shellFlags =
  flag' "ghc" (long "ghc" <> help "Enter a shell environment having ghc (default)")
  <|> flag "ghc" "ghcjs" (long "ghcjs" <> help "Enter a shell having ghcjs rather than ghc")
  <|> strOption (short 'A' <> long "argument" <> metavar "NIXARG" <> help "Use the environment specified by the given nix argument of `shells'")

hackOnOpts :: Parser [(FilePath, HackOn)]
hackOnOpts = many
    (   (, HackOn_HackOn) <$>
          strOption (common <> long "hack-on" <> help
            "Don't pre-build packages found in DIR when constructing the package database. The default behavior is \
            \'--hack-on <project-root>'. Use --hack-on and --no-hack-on multiple times to add or remove multiple trees \
            \ from the environment. Right-most directories will override directories on the left in as much as they overlap."
          )
    <|> (, HackOn_NoHackOn) <$>
          strOption (common <> long "no-hack-on" <> help
            "Make packages found in DIR available in the package database (but only when they are used dependencies). \
            \See help for --hack-on for how the two options are related."
          )
    )
  where
    common = action "directory" <> metavar "DIR"

shellOpts :: Parser ShellOpts
shellOpts = ShellOpts
  <$> shellFlags
  <*> hackOnOpts
  <*> optional (strArgument (metavar "COMMAND"))

portOpt :: Int -> Parser Int
portOpt dfault = option auto (long "port" <> short 'p' <> help "Port number for server" <> showDefault <> value dfault <> metavar "INT")

parserPrefs :: ParserPrefs
parserPrefs = defaultPrefs
  { prefShowHelpOnEmpty = True
  }

-- | Create an Obelisk config for the current process.
mkObeliskConfig :: IO Obelisk
mkObeliskConfig = do
  cliArgs <- getArgs
  -- This function should not use argument parser (full argument parsing happens post handoff)
  -- TODO: See if we can use the argument parser with a subset of the parsers to get logging level out.
  let logLevel = toLogLevel $ any (`elem` ["-v", "--verbose"]) cliArgs
  notInteractive <- not <$> isInteractiveTerm
  cliConf <- newCliConfig logLevel notInteractive notInteractive $ \case
    ObeliskError_ProcessError (ProcessFailure p code) ann ->
      ( "Process exited with code " <> T.pack (show code) <> "; " <> reconstructCommand p
        <> maybe "" ("\n" <>) ann
      , 2
      )
    ObeliskError_Unstructured msg -> (msg, 2)

  return $ Obelisk cliConf
  where
    toLogLevel = bool Notice Debug
    isInteractiveTerm = do
      isTerm <- hIsTerminalDevice stdout
      -- Running in bash/fish/zsh completion
      inShellCompletion <- liftIO $ isInfixOf "completion" . unwords <$> getArgs

      -- Respect the user’s TERM environment variable. Dumb terminals
      -- like Eshell cannot handle lots of control sequences that the
      -- spinner uses.
      termEnv <- lookupEnv "TERM"
      let isDumb = termEnv == Just "dumb"

      return $ isTerm && not inShellCompletion && not isDumb

-- | For use from development obelisk repls
--
-- Example:
-- > runCommand $ someFuncInMonadObelisk ...
runCommand :: ObeliskT IO a -> IO a
runCommand f = flip runObelisk f =<< mkObeliskConfig

main :: IO ()
main = runCommand . main' =<< getArgsConfig

main' :: MonadObelisk m => ArgsConfig -> m ()
main' argsCfg = do
  obPath <- liftIO getExecutablePath
  myArgs <- liftIO getArgs
  logLevel <- getLogLevel
  putLog Debug $ T.pack $ unwords
    [ "Starting Obelisk <" <> obPath <> ">"
    , "args=" <> show myArgs
    , "logging-level=" <> show logLevel
    ]

  --TODO: We'd like to actually use the parser to determine whether to hand off,
  --but in the case where this implementation of 'ob' doesn't support all
  --arguments being passed along, this could fail.  For now, we don't bother
  --with optparse-applicative until we've done the handoff.
  let go as = do
        args' <- liftIO $ handleParseResult (execParserPure parserPrefs (argsInfo argsCfg) as)
        case _args_noHandOffPassed args' of
          False -> return ()
          True -> putLog Warning "--no-handoff should only be passed once and as the first argument; ignoring"
        ob $ _args_command args'
      handoffAndGo as = findProjectObeliskCommand "." >>= \case
        Nothing -> go as -- If not in a project, just run ourselves
        Just impl -> do
          -- Invoke the real implementation, using --no-handoff to prevent infinite recursion
          putLog Debug $ "Handing off to " <> T.pack impl
          liftIO $ executeFile impl False ("--no-handoff" : myArgs) Nothing
  case myArgs of
    "--no-handoff" : as -> go as -- If we've been told not to hand off, don't hand off
    origPath:inPath:outPath:preprocessorName:packagePaths
      | preprocessorName == preprocessorIdentifier && any (\c -> c == '.' || c == pathSeparator) origPath ->
        ob $ ObCommand_Internal $ ObInternal_ApplyPackages origPath inPath outPath packagePaths
    a:as -- Otherwise bash completion would always hand-off even if the user isn't trying to
      | "--bash-completion" `isPrefixOf` a
      && "--no-handoff" `elem` as -> go (a:as)
      | otherwise -> handoffAndGo (a:as)
    as -> handoffAndGo as

ob :: MonadObelisk m => ObCommand -> m ()
ob = \case
  ObCommand_Init source force -> initProject source force
  ObCommand_Deploy dc -> case dc of
    DeployCommand_Init deployOpts -> withProjectRoot "." $ \root -> do
      let deployDir = _deployInitOpts_outputDir deployOpts
      r <- liftIO $ canonicalizePath root
      rootEqualsTarget <- liftIO $ equalFilePath r <$> canonicalizePath deployDir
      when rootEqualsTarget $
        failWith $ "Deploy directory " <> T.pack deployDir <> " should not be the same as project root."
      thunkPtr <- readThunk root >>= \case
        Left err -> failWith $ "Can't read thunk at: " <> T.pack root <> ": " <> T.pack (show err)
        Right (ThunkData_Packed _ ptr) -> return ptr
        Right ThunkData_Checkout -> getThunkPtr False root Nothing
      let sshKeyPath = _deployInitOpts_sshKey deployOpts
          hostname = _deployInitOpts_hostname deployOpts
          route = _deployInitOpts_route deployOpts
          adminEmail = _deployInitOpts_adminEmail deployOpts
          enableHttps = _deployInitOpts_enableHttps deployOpts
      deployInit thunkPtr deployDir sshKeyPath hostname route adminEmail enableHttps
    DeployCommand_Push remoteBuilder -> do
      deployPath <- liftIO $ canonicalizePath "."
      deployPush deployPath $ case remoteBuilder of
        Nothing -> pure []
        Just RemoteBuilder_ObeliskVM -> (:[]) <$> VmBuilder.getNixBuildersArg
    DeployCommand_Update -> deployUpdate "."
    DeployCommand_Test (platform, extraArgs) -> deployMobile platform extraArgs
  ObCommand_Run hackPathsList -> withHackPaths hackPathsList run
  ObCommand_Profile basePath rtsFlags -> profile basePath rtsFlags
<<<<<<< HEAD
  ObCommand_Thunk tc -> case tc of
    ThunkCommand_Update thunks config -> for_ thunks (updateThunkToLatest config)
    ThunkCommand_Unpack thunks -> for_ thunks unpackThunk
    ThunkCommand_Pack thunks config -> for_ thunks (packThunk config)
  ObCommand_Repl hackPathsList -> withHackPaths hackPathsList runRepl
  ObCommand_Watch hackPathsList -> withHackPaths hackPathsList runWatch
  ObCommand_Shell (ShellOpts shellAttr hackPathsList cmd) -> withHackPaths hackPathsList $ \root hackPaths ->
    nixShellForHackPaths False shellAttr root hackPaths cmd
  ObCommand_Doc shellAttr pkgs -> withProjectRoot "." $ \root ->
    nixShellForHackPaths True shellAttr root emptyPathTree $ Just $ haddockCommand pkgs
=======
  ObCommand_Thunk to -> case _thunkOption_command to of
    ThunkCommand_Update config -> for_ thunks (updateThunkToLatest config)
    ThunkCommand_Unpack -> for_ thunks unpackThunk
    ThunkCommand_Pack config -> for_ thunks (packThunk config)
    ThunkCommand_Init -> for_ thunks initThunk
    where
      thunks = _thunkOption_thunks to
  ObCommand_Repl -> runRepl
  ObCommand_Watch -> runWatch
  ObCommand_Shell so -> withProjectRoot "." $ \root ->
    projectShell root False (_shellOpts_shell so) (_shellOpts_command so)
  ObCommand_Doc shell' pkgs -> withProjectRoot "." $ \root ->
    projectShell root False shell' (Just $ haddockCommand pkgs)
>>>>>>> a9bd4640
  ObCommand_Hoogle shell' port -> withProjectRoot "." $ \root -> do
    nixShellWithHoogle root True shell' $ Just $ "hoogle server -p " <> show port <> " --local"
  ObCommand_Internal icmd -> case icmd of
    ObInternal_ApplyPackages origPath inPath outPath packagePaths -> do
      liftIO $ Preprocessor.applyPackages origPath inPath outPath packagePaths
    ObInternal_ExportGhciConfig hackPathsList -> liftIO . putStrLn . unlines =<< withHackPaths hackPathsList exportGhciConfig

-- | A helper for the common case that the command you want to run needs the project root and a resolved
-- set of hacking paths.
withHackPaths :: MonadObelisk m => [(FilePath, HackOn)] -> (FilePath -> PathTree HackOn -> m a) -> m a
withHackPaths hackPathsList f = withProjectRoot "." $ \root -> do
  hackPaths' <- resolveHackPaths $ (root, HackOn_HackOn) : hackPathsList
  case hackPaths' of
    Nothing -> failWith "No paths provided for finding packages"
    Just hackPaths -> f root hackPaths

haddockCommand :: [String] -> String
haddockCommand pkgs = unwords
  [ "for p in"
  , unwords [getHaddockPath p ++ "/index.html" | p <- pkgs]
  , "; do echo $p; done"
  ]
  where getHaddockPath p = "$(ghc-pkg field " ++ p ++ " haddock-html --simple-output)"

--TODO: Clean up all the magic strings throughout this codebase

getArgsConfig :: IO ArgsConfig
getArgsConfig = pure $ ArgsConfig { _argsConfig_enableVmBuilderByDefault = System.Info.os == "darwin" }


-- | Resolves an ordered list of paths for use with @--hack-on@/@--no-hack-on@ by coalescing
--   paths into a non-ambiguous set of paths. Ambiguity is resolved by chosing right-most paths
--   over any preceeding paths where they overlap.
--
--   For example: @a/b=ON a/b/c=OFF@ produces @a/b=ON a/b/c=OFF@ (the same value) but flipping
--   the order does not as @a/b/c=OFF a/b=ON@ produces @a/b=ON@ since @a/b/c@ is inside @a/b@ and
--   @a/b@ is the right-most.
--
--   N.B. All the paths in the result will be canonicalized. It's impossible to determine path
--   overlap otherwise.
resolveHackPaths :: MonadIO m => [(FilePath, a)] -> m (Maybe (PathTree a))
resolveHackPaths ps = do
  trees <- liftIO $ for ps $ \(p, a) -> pathToTree a <$> canonicalizePath p
  pure $ foldr1 mergeRightBias <$> nonEmpty trees
  where
    -- | Merge two 'PathTree's preferring leaves on the right in as much as they overlap with paths on the left.
    mergeRightBias :: PathTree a -> PathTree a -> PathTree a
    mergeRightBias = go
      where
        go _                   b@(PathTree_Node (Just _) _) = b -- When a leaf is present on the right, right always wins.
        go (PathTree_Node v a)   (PathTree_Node Nothing b)  = PathTree_Node v $ Map.unionWith go a b<|MERGE_RESOLUTION|>--- conflicted
+++ resolved
@@ -10,15 +10,10 @@
 import Control.Monad.IO.Class (MonadIO, liftIO)
 import Data.Bool (bool)
 import Data.Foldable (for_)
-<<<<<<< HEAD
-import Data.List
-import Data.List.NonEmpty (nonEmpty)
+import Data.List (isInfixOf, isPrefixOf)
+import Data.List.NonEmpty (NonEmpty, nonEmpty)
+import qualified Data.List.NonEmpty as NonEmpty
 import qualified Data.Map as Map
-=======
-import Data.List (isInfixOf, isPrefixOf)
-import Data.List.NonEmpty (NonEmpty)
-import qualified Data.List.NonEmpty as NonEmpty
->>>>>>> a9bd4640
 import qualified Data.Text as T
 import Data.Traversable (for)
 import Options.Applicative
@@ -92,15 +87,9 @@
    | ObCommand_Deploy DeployCommand
    | ObCommand_Run [(FilePath, HackOn)]
    | ObCommand_Profile String [String]
-<<<<<<< HEAD
-   | ObCommand_Thunk ThunkCommand
+   | ObCommand_Thunk ThunkOption
    | ObCommand_Repl [(FilePath, HackOn)]
    | ObCommand_Watch [(FilePath, HackOn)]
-=======
-   | ObCommand_Thunk ThunkOption
-   | ObCommand_Repl
-   | ObCommand_Watch
->>>>>>> a9bd4640
    | ObCommand_Shell ShellOpts
    | ObCommand_Doc String [String] -- shell and list of packages
    | ObCommand_Hoogle String Int -- shell and port
@@ -121,15 +110,9 @@
     , command "deploy" $ info (ObCommand_Deploy <$> deployCommand cfg) $ progDesc "Prepare a deployment for an Obelisk project"
     , command "run" $ info (ObCommand_Run <$> hackOnOpts) $ progDesc "Run current project in development mode"
     , command "profile" $ info (uncurry ObCommand_Profile <$> profileCommand) $ progDesc "Run current project with profiling enabled"
-<<<<<<< HEAD
-    , command "thunk" $ info (ObCommand_Thunk <$> thunkCommand) $ progDesc "Manipulate thunk directories"
+    , command "thunk" $ info (ObCommand_Thunk <$> thunkOption) $ progDesc "Manipulate thunk directories"
     , command "repl" $ info (ObCommand_Repl <$> hackOnOpts) $ progDesc "Open an interactive interpreter"
     , command "watch" $ info (ObCommand_Watch <$> hackOnOpts) $ progDesc "Watch current project for errors and warnings"
-=======
-    , command "thunk" $ info (ObCommand_Thunk <$> thunkOption) $ progDesc "Manipulate thunk directories"
-    , command "repl" $ info (pure ObCommand_Repl) $ progDesc "Open an interactive interpreter"
-    , command "watch" $ info (pure ObCommand_Watch) $ progDesc "Watch current project for errors and warnings"
->>>>>>> a9bd4640
     , command "shell" $ info (ObCommand_Shell <$> shellOpts) $ progDesc "Enter a shell with project dependencies"
     , command "doc" $ info (ObCommand_Doc <$> shellFlags <*> packageNames) $
         progDesc "List paths to haddock documentation for specified packages"
@@ -426,18 +409,6 @@
     DeployCommand_Test (platform, extraArgs) -> deployMobile platform extraArgs
   ObCommand_Run hackPathsList -> withHackPaths hackPathsList run
   ObCommand_Profile basePath rtsFlags -> profile basePath rtsFlags
-<<<<<<< HEAD
-  ObCommand_Thunk tc -> case tc of
-    ThunkCommand_Update thunks config -> for_ thunks (updateThunkToLatest config)
-    ThunkCommand_Unpack thunks -> for_ thunks unpackThunk
-    ThunkCommand_Pack thunks config -> for_ thunks (packThunk config)
-  ObCommand_Repl hackPathsList -> withHackPaths hackPathsList runRepl
-  ObCommand_Watch hackPathsList -> withHackPaths hackPathsList runWatch
-  ObCommand_Shell (ShellOpts shellAttr hackPathsList cmd) -> withHackPaths hackPathsList $ \root hackPaths ->
-    nixShellForHackPaths False shellAttr root hackPaths cmd
-  ObCommand_Doc shellAttr pkgs -> withProjectRoot "." $ \root ->
-    nixShellForHackPaths True shellAttr root emptyPathTree $ Just $ haddockCommand pkgs
-=======
   ObCommand_Thunk to -> case _thunkOption_command to of
     ThunkCommand_Update config -> for_ thunks (updateThunkToLatest config)
     ThunkCommand_Unpack -> for_ thunks unpackThunk
@@ -445,13 +416,12 @@
     ThunkCommand_Init -> for_ thunks initThunk
     where
       thunks = _thunkOption_thunks to
-  ObCommand_Repl -> runRepl
-  ObCommand_Watch -> runWatch
-  ObCommand_Shell so -> withProjectRoot "." $ \root ->
-    projectShell root False (_shellOpts_shell so) (_shellOpts_command so)
-  ObCommand_Doc shell' pkgs -> withProjectRoot "." $ \root ->
-    projectShell root False shell' (Just $ haddockCommand pkgs)
->>>>>>> a9bd4640
+  ObCommand_Repl hackPathsList -> withHackPaths hackPathsList runRepl
+  ObCommand_Watch hackPathsList -> withHackPaths hackPathsList runWatch
+  ObCommand_Shell (ShellOpts shellAttr hackPathsList cmd) -> withHackPaths hackPathsList $ \root hackPaths ->
+    nixShellForHackPaths False shellAttr root hackPaths cmd
+  ObCommand_Doc shellAttr pkgs -> withProjectRoot "." $ \root ->
+    nixShellForHackPaths True shellAttr root emptyPathTree $ Just $ haddockCommand pkgs
   ObCommand_Hoogle shell' port -> withProjectRoot "." $ \root -> do
     nixShellWithHoogle root True shell' $ Just $ "hoogle server -p " <> show port <> " --local"
   ObCommand_Internal icmd -> case icmd of
