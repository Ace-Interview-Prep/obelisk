--- conflicted
+++ resolved
@@ -20,14 +20,11 @@
 {-# LANGUAGE ViewPatterns #-}
 module Obelisk.Route
   ( R
+  , (:.)
+  , (?/)
+  , hoistR
+  , pattern (:.)
   , pattern (:/)
-<<<<<<< HEAD
-  , (?/)
-=======
-  , (:.)
-  , pattern (:.)
->>>>>>> 04d9aae4
-  , hoistR
   , PageName
   , PathQuery
   , Encoder
