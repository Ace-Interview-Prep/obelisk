{-# LANGUAGE CPP #-}
{-# LANGUAGE ApplicativeDo #-}
{-# LANGUAGE ConstraintKinds #-}
{-# LANGUAGE DataKinds #-}
{-# LANGUAGE DefaultSignatures #-}
{-# LANGUAGE FlexibleContexts #-}
{-# LANGUAGE FlexibleInstances #-}
{-# LANGUAGE FunctionalDependencies #-}
{-# LANGUAGE GADTs #-}
{-# LANGUAGE GeneralizedNewtypeDeriving #-}
{-# LANGUAGE LambdaCase #-}
{-# LANGUAGE OverloadedStrings #-}
{-# LANGUAGE PatternSynonyms #-}
{-# LANGUAGE RankNTypes #-}
{-# LANGUAGE RecursiveDo #-}
{-# LANGUAGE ScopedTypeVariables #-}
{-# LANGUAGE StandaloneDeriving #-}
{-# LANGUAGE TypeFamilies #-}
{-# LANGUAGE TypeOperators #-}
{-# LANGUAGE UndecidableInstances #-}
{-# LANGUAGE ViewPatterns #-}

module Obelisk.Route.Frontend
  ( module Obelisk.Route
  , pattern (:~)
  , Routed
  , RoutedT
  , runRoutedT
  , askRoute
  , withRoutedT
  , mapRoutedT
  , subRoute
  , subRoute_
  , subPairRoute
  , subPairRoute_
  , maybeRoute
  , maybeRoute_
  , maybeRouted
  , eitherRoute
  , eitherRoute_
  , eitherRouted
  , runRouteViewT
  , SetRouteT(..)
  , SetRoute(..)
  , runSetRouteT
  , mapSetRouteT
  , RouteToUrl(..)
  , RouteToUrlT(..)
  , runRouteToUrlT
  , mapRouteToUrlT
  , routeLink
  , routeLinkAttr
  , routeLinkDynAttr
  , dynRouteLink
  , adaptedUriPath
  , setAdaptedUriPath
  ) where

import Prelude hiding ((.), id)

import Control.Category (Category (..), (.))
import Control.Category.Cartesian ((&&&))
import Control.Lens hiding (Bifunctor, bimap, universe, element)
import Control.Monad ((<=<))
import Control.Monad.Fix
import Control.Monad.Morph
import Control.Monad.Primitive
import Control.Monad.Reader
import Control.Monad.Ref
import Control.Monad.Trans.Control
import Data.Coerce
import Data.Dependent.Sum (DSum (..))
import Data.Functor.Compose
import Data.Functor.Misc
import Data.GADT.Compare
import qualified Data.List as L
import Data.Map (Map)
<<<<<<< HEAD
import qualified Data.Map as Map
=======
>>>>>>> b1566b1e
import Data.Maybe (fromMaybe)
import Data.Monoid
import Data.Proxy
import Data.Text (Text)
import qualified Data.Text as T
import Data.Type.Coercion
import qualified GHCJS.DOM as DOM
import qualified GHCJS.DOM.Types as DOM
import qualified GHCJS.DOM.Window as Window
import Language.Javascript.JSaddle (MonadJSM, jsNull, liftJSM) --TODO: Get rid of this - other platforms can also be routed
import Network.URI
import Reflex.Class
import Reflex.Dom.Builder.Class
import Reflex.Dom.Core
import Reflex.Host.Class
import Unsafe.Coerce

import Obelisk.Configs
import Obelisk.Route

infixr 5 :~
pattern (:~) :: Reflex t => f a -> Dynamic t a -> DSum f (Compose (Dynamic t) Identity)
pattern a :~ b <- a :=> (coerceDynamic . getCompose -> b)

class Routed t r m | m -> t r where
  askRoute :: m (Dynamic t r)
  default askRoute :: (Monad m', MonadTrans f, Routed t r m', m ~ f m') => m (Dynamic t r)
  askRoute = lift askRoute

instance Monad m => Routed t r (RoutedT t r m) where
  askRoute = RoutedT ask

instance (Monad m, Routed t r m) => Routed t r (ReaderT r' m)

newtype RoutedT t r m a = RoutedT { unRoutedT :: ReaderT (Dynamic t r) m a }
  deriving
    ( Functor
    , Applicative
    , Monad
    , MonadFix
    , MonadTrans
    , MFunctor
    , NotReady t
    , MonadHold t
    , MonadSample t
    , PostBuild t
    , TriggerEvent t
    , MonadIO
    , MonadReflexCreateTrigger t
    , HasDocument
    , DomRenderHook t
    )

instance MonadReader r' m => MonadReader r' (RoutedT t r m) where
  ask = lift ask
  local = mapRoutedT . local

instance (Prerender t m, Monad m) => Prerender t (RoutedT t r m) where
  type Client (RoutedT t r m) = RoutedT t r (Client m)
  prerender server client = RoutedT $ do
    r <- ask
    lift $ prerender (runRoutedT server r) (runRoutedT client r)

instance Requester t m => Requester t (RoutedT t r m) where
  type Request (RoutedT t r m) = Request m
  type Response (RoutedT t r m) = Response m
  requesting = RoutedT . requesting
  requesting_ = RoutedT . requesting_

#ifndef ghcjs_HOST_OS
deriving instance MonadJSM m => MonadJSM (RoutedT t r m)
#endif

instance PerformEvent t m => PerformEvent t (RoutedT t r m) where
  type Performable (RoutedT t r m) = Performable m
  performEvent = lift . performEvent
  performEvent_ = lift . performEvent_

instance MonadRef m => MonadRef (RoutedT t r m) where
  type Ref (RoutedT t r m) = Ref m
  newRef = lift . newRef
  readRef = lift . readRef
  writeRef r = lift . writeRef r

deriving instance EventWriter t w m => EventWriter t w (RoutedT t r m)

instance MonadTransControl (RoutedT t r) where
  type StT (RoutedT t r) a = StT (ReaderT (Dynamic t r)) a
  liftWith = defaultLiftWith RoutedT unRoutedT
  restoreT = defaultRestoreT RoutedT

instance PrimMonad m => PrimMonad (RoutedT t r m ) where
  type PrimState (RoutedT t r m) = PrimState m
  primitive = lift . primitive

instance DomBuilder t m => DomBuilder t (RoutedT t r m) where
  type DomBuilderSpace (RoutedT t r m) = DomBuilderSpace m

instance Adjustable t m => Adjustable t (RoutedT t r m) where
  runWithReplace a0 a' = RoutedT $ runWithReplace (coerce a0) $ coerceEvent a'
  traverseIntMapWithKeyWithAdjust f a0 a' = RoutedT $ traverseIntMapWithKeyWithAdjust (coerce f) (coerce a0) $ coerce a'
  traverseDMapWithKeyWithAdjust f a0 a' = RoutedT $ traverseDMapWithKeyWithAdjust (\k v -> coerce $ f k v) (coerce a0) $ coerce a'
  traverseDMapWithKeyWithAdjustWithMove f a0 a' = RoutedT $ traverseDMapWithKeyWithAdjustWithMove (\k v -> coerce $ f k v) (coerce a0) $ coerce a'

instance (Monad m, MonadQuery t vs m) => MonadQuery t vs (RoutedT t r m) where
  tellQueryIncremental = lift . tellQueryIncremental
  askQueryResult = lift askQueryResult
  queryIncremental = lift . queryIncremental

instance HasConfigs m => HasConfigs (RoutedT t r m)

instance (Monad m, RouteToUrl r m) => RouteToUrl r (QueryT t q m)

instance (Monad m, SetRoute t r m) => SetRoute t r (QueryT t q m)

instance (Monad m, RouteToUrl r m) => RouteToUrl r (EventWriterT t w m)

instance (Monad m, SetRoute t r m) => SetRoute t r (EventWriterT t w m)

instance (Monad m, RouteToUrl r m) => RouteToUrl r (DynamicWriterT t w m)

instance (Monad m, SetRoute t r m) => SetRoute t r (DynamicWriterT t w m)

runRoutedT :: RoutedT t r m a -> Dynamic t r -> m a
runRoutedT = runReaderT . unRoutedT

mapRoutedT :: (m a -> n b) -> RoutedT t r m a -> RoutedT t r n b
mapRoutedT f = RoutedT . mapReaderT f . unRoutedT

withRoutedT :: (Dynamic t r -> Dynamic t r') -> RoutedT t r' m a -> RoutedT t r m a
withRoutedT f = RoutedT . withReaderT f . unRoutedT

subRoute_ :: (MonadFix m, MonadHold t m, GEq r, Adjustable t m) => (forall a. r a -> RoutedT t a m ()) -> RoutedT t (R r) m ()
subRoute_ f = factorRouted $ strictDynWidget_ $ \(c :=> r') -> do
  runRoutedT (f c) r'

-- | Like 'subRoute_', but with a pair rather than an R
subPairRoute_ :: (MonadFix m, MonadHold t m, Eq a, Adjustable t m) => (a -> RoutedT t b m ()) -> RoutedT t (a, b) m ()
subPairRoute_ f = withRoutedT (fmap (\(a, b) -> Const2 a :/ b)) $ subRoute_ (\(Const2 a) -> f a)

subRoute :: (MonadFix m, MonadHold t m, GEq r, Adjustable t m) => (forall a. r a -> RoutedT t a m b) -> RoutedT t (R r) m (Dynamic t b)
subRoute f = factorRouted $ strictDynWidget $ \(c :=> r') -> do
  runRoutedT (f c) r'

-- | Like 'subRoute_', but with a pair rather than an R
subPairRoute :: (MonadFix m, MonadHold t m, Eq a, Adjustable t m) => (a -> RoutedT t b m c) -> RoutedT t (a, b) m (Dynamic t c)
subPairRoute f = withRoutedT (fmap (\(a, b) -> Const2 a :/ b)) $ subRoute (\(Const2 a) -> f a)

maybeRoute_ :: (MonadFix m, MonadHold t m, Adjustable t m) => m () -> RoutedT t r m () -> RoutedT t (Maybe r) m ()
maybeRoute_ n j = maybeRouted $ strictDynWidget_ $ \case
  Nothing -> n
  Just r -> runRoutedT j r

maybeRoute :: (MonadFix m, MonadHold t m, Adjustable t m) => m a -> RoutedT t r m a -> RoutedT t (Maybe r) m (Dynamic t a)
maybeRoute n j = maybeRouted $ strictDynWidget $ \case
  Nothing -> n
  Just r -> runRoutedT j r

{-
maybeRoute :: (MonadFix m, MonadHold t m, GEq r, Adjustable t m) => m a -> RoutedT t r m a -> RoutedT t (Maybe r) m a
maybeRoute f = factorRouted $ strictDynWidget $ \(c :=> r') -> do
  runRoutedT (f c) r'
-}

eitherRoute_
  :: (MonadFix m, MonadHold t m, Adjustable t m)
  => RoutedT t l m ()
  -> RoutedT t r m ()
  -> RoutedT t (Either l r) m ()
eitherRoute_ l r = eitherRouted $ strictDynWidget_ $ either (runRoutedT l) (runRoutedT r)

eitherRoute
  :: (MonadFix m, MonadHold t m, Adjustable t m)
  => RoutedT t l m a
  -> RoutedT t r m a
  -> RoutedT t (Either l r) m (Dynamic t a)
eitherRoute l r = eitherRouted $ strictDynWidget $ either (runRoutedT l) (runRoutedT r)

dsumValueCoercion :: Coercion f g -> Coercion (DSum k f) (DSum k g)
dsumValueCoercion Coercion = Coercion

dynamicIdentityCoercion :: Coercion (Compose (Dynamic t) Identity) (Dynamic t)
dynamicIdentityCoercion = unsafeCoerce (Coercion :: Coercion (Identity ()) ()) --TODO: Is it possible to prove this?

factorRouted :: (Reflex t, MonadFix m, MonadHold t m, GEq f) => RoutedT t (DSum f (Dynamic t)) m a -> RoutedT t (DSum f Identity) m a
factorRouted r = RoutedT $ ReaderT $ \d -> do
  d' <- factorDyn d
  runRoutedT r $ coerceWith (dynamicCoercion $ dsumValueCoercion dynamicIdentityCoercion) d'

maybeRouted :: (Reflex t, MonadFix m, MonadHold t m) => RoutedT t (Maybe (Dynamic t a)) m b -> RoutedT t (Maybe a) m b
maybeRouted r = RoutedT $ ReaderT $ \d -> do
  d' <- maybeDyn d
  runRoutedT r d'

eitherRouted :: (Reflex t, MonadFix m, MonadHold t m) => RoutedT t (Either (Dynamic t a) (Dynamic t b)) m c -> RoutedT t (Either a b) m c
eitherRouted r = RoutedT $ ReaderT $ runRoutedT r <=< eitherDyn

-- | WARNING: The input 'Dynamic' must be fully constructed when this is run
strictDynWidget :: (MonadSample t m, MonadHold t m, Adjustable t m) => (a -> m b) -> RoutedT t a m (Dynamic t b)
strictDynWidget f = RoutedT $ ReaderT $ \r -> do
  r0 <- sample $ current r
  (result0, result') <- runWithReplace (f r0) $ f <$> updated r
  holdDyn result0 result'

strictDynWidget_ :: (MonadSample t m, MonadHold t m, Adjustable t m) => (a -> m ()) -> RoutedT t a m ()
strictDynWidget_ f = RoutedT $ ReaderT $ \r -> do
  r0 <- sample $ current r
  (_, _) <- runWithReplace (f r0) $ f <$> updated r
  pure ()

newtype SetRouteT t r m a = SetRouteT { unSetRouteT :: EventWriterT t (Endo r) m a }
  deriving (Functor, Applicative, Monad, MonadFix, MonadTrans, MonadIO, NotReady t, MonadHold t, MonadSample t, PostBuild t, TriggerEvent t, MonadReflexCreateTrigger t, HasDocument, DomRenderHook t)

instance (MonadFix m, MonadHold t m, DomBuilder t m) => DomBuilder t (SetRouteT t r m) where
  type DomBuilderSpace (SetRouteT t r m) = DomBuilderSpace m
  element t cfg child = SetRouteT $ element t cfg $ unSetRouteT child
  inputElement = lift . inputElement
  textAreaElement = lift . textAreaElement
  selectElement cfg child = SetRouteT $ selectElement cfg $ unSetRouteT child

mapSetRouteT :: (forall x. m x -> n x) -> SetRouteT t r m a -> SetRouteT t r n a
mapSetRouteT f (SetRouteT x) = SetRouteT (mapEventWriterT f x)

runSetRouteT :: (Reflex t, Monad m) => SetRouteT t r m a -> m (a, Event t (Endo r))
runSetRouteT = runEventWriterT . unSetRouteT

class Reflex t => SetRoute t r m | m -> t r where
  setRoute :: Event t r -> m ()
  modifyRoute :: Event t (r -> r) -> m ()
  default modifyRoute :: (Monad m', MonadTrans f, SetRoute t r m', m ~ f m') => Event t (r -> r) -> m ()
  modifyRoute = lift . modifyRoute

  setRoute = modifyRoute . fmap const

instance (Reflex t, Monad m) => SetRoute t r (SetRouteT t r m) where
  modifyRoute = SetRouteT . tellEvent . fmap Endo

instance (Monad m, SetRoute t r m) => SetRoute t r (RoutedT t r' m)

instance (Monad m, SetRoute t r m) => SetRoute t r (ReaderT r' m)

instance (PerformEvent t m, Prerender t m, Monad m, Reflex t) => Prerender t (SetRouteT t r m) where
  type Client (SetRouteT t r m) = SetRouteT t r (Client m)
  prerender server client = do
    d <- lift $ prerender (runSetRouteT server) (runSetRouteT client)
    let (a, r) = splitDynPure d
    -- Must be prompt here
    SetRouteT . tellEvent $ switchPromptlyDyn r
    pure a

instance Requester t m => Requester t (SetRouteT t r m) where
  type Request (SetRouteT t r m) = Request m
  type Response (SetRouteT t r m) = Response m
  requesting = SetRouteT . requesting
  requesting_ = SetRouteT . requesting_

instance (Monad m, SetRoute t r m) => SetRoute t r (RequesterT t req rsp m)

#ifndef ghcjs_HOST_OS
deriving instance MonadJSM m => MonadJSM (SetRouteT t r m)
#endif

instance PerformEvent t m => PerformEvent t (SetRouteT t r m) where
  type Performable (SetRouteT t r m) = Performable m
  performEvent = lift . performEvent
  performEvent_ = lift . performEvent_

instance MonadRef m => MonadRef (SetRouteT t r m) where
  type Ref (SetRouteT t r m) = Ref m
  newRef = lift . newRef
  readRef = lift . readRef
  writeRef r = lift . writeRef r

instance PrimMonad m => PrimMonad (SetRouteT t r m ) where
  type PrimState (SetRouteT t r m) = PrimState m
  primitive = lift . primitive

instance HasConfigs m => HasConfigs (SetRouteT t r m)

instance (MonadHold t m, Adjustable t m) => Adjustable t (SetRouteT t r m) where
  runWithReplace a0 a' = SetRouteT $ runWithReplace (coerce a0) $ coerceEvent a'
  traverseIntMapWithKeyWithAdjust f a0 a' = SetRouteT $ traverseIntMapWithKeyWithAdjust (coerce f) (coerce a0) $ coerce a'
  traverseDMapWithKeyWithAdjust f a0 a' = SetRouteT $ traverseDMapWithKeyWithAdjust (\k v -> coerce $ f k v) (coerce a0) $ coerce a'
  traverseDMapWithKeyWithAdjustWithMove f a0 a' = SetRouteT $ traverseDMapWithKeyWithAdjustWithMove (\k v -> coerce $ f k v) (coerce a0) $ coerce a'

instance (Monad m, MonadQuery t vs m) => MonadQuery t vs (SetRouteT t r m) where
  tellQueryIncremental = lift . tellQueryIncremental
  askQueryResult = lift askQueryResult
  queryIncremental = lift . queryIncremental

class RouteToUrl r m | m -> r where
  askRouteToUrl :: m (r -> Text)
  default askRouteToUrl :: (Monad m', MonadTrans f, RouteToUrl r m', m ~ f m') => m (r -> Text)
  askRouteToUrl = lift askRouteToUrl

newtype RouteToUrlT r m a = RouteToUrlT { unRouteToUrlT :: ReaderT (r -> Text) m a }
  deriving (Functor, Applicative, Monad, MonadFix, MonadTrans, NotReady t, MonadHold t, MonadSample t, PostBuild t, TriggerEvent t, MonadIO, MonadReflexCreateTrigger t, HasDocument, DomRenderHook t)

runRouteToUrlT
  :: RouteToUrlT r m a
  -> (r -> Text)
  -> m a
runRouteToUrlT a = runReaderT (unRouteToUrlT a)

mapRouteToUrlT :: (forall x. m x -> n x) -> RouteToUrlT r m a -> RouteToUrlT r n a
mapRouteToUrlT f (RouteToUrlT m) = RouteToUrlT $ mapReaderT f m

instance Monad m => RouteToUrl r (RouteToUrlT r m) where
  askRouteToUrl = RouteToUrlT ask

instance (Monad m, RouteToUrl r m) => RouteToUrl r (SetRouteT t r' m) where

instance (Monad m, RouteToUrl r m) => RouteToUrl r (RoutedT t r' m) where

instance (Monad m, RouteToUrl r m) => RouteToUrl r (ReaderT r' m) where

instance (Monad m, RouteToUrl r m) => RouteToUrl r (RequesterT t req rsp m)

instance (Prerender t m, Monad m) => Prerender t (RouteToUrlT r m) where
  type Client (RouteToUrlT r m) = RouteToUrlT r (Client m)
  prerender server client = do
    r <- RouteToUrlT ask
    lift $ prerender (runRouteToUrlT server r) (runRouteToUrlT client r)

instance Requester t m => Requester t (RouteToUrlT r m) where
  type Request (RouteToUrlT r m) = Request m
  type Response (RouteToUrlT r m) = Response m
  requesting = RouteToUrlT . requesting
  requesting_ = RouteToUrlT . requesting_

#ifndef ghcjs_HOST_OS
deriving instance MonadJSM m => MonadJSM (RouteToUrlT r m)
#endif

instance PerformEvent t m => PerformEvent t (RouteToUrlT r m) where
  type Performable (RouteToUrlT r m) = Performable m
  performEvent = lift . performEvent
  performEvent_ = lift . performEvent_

instance MonadRef m => MonadRef (RouteToUrlT r m) where
  type Ref (RouteToUrlT r m) = Ref m
  newRef = lift . newRef
  readRef = lift . readRef
  writeRef r = lift . writeRef r

instance MonadTransControl (RouteToUrlT r) where
  type StT (RouteToUrlT r) a = StT (ReaderT (r -> Text)) a
  liftWith = defaultLiftWith RouteToUrlT unRouteToUrlT
  restoreT = defaultRestoreT RouteToUrlT

instance PrimMonad m => PrimMonad (RouteToUrlT r m ) where
  type PrimState (RouteToUrlT r m) = PrimState m
  primitive = lift . primitive

instance DomBuilder t m => DomBuilder t (RouteToUrlT r m) where
  type DomBuilderSpace (RouteToUrlT r m) = DomBuilderSpace m

instance Adjustable t m => Adjustable t (RouteToUrlT r m) where
  runWithReplace a0 a' = RouteToUrlT $ runWithReplace (coerce a0) $ coerceEvent a'
  traverseIntMapWithKeyWithAdjust f a0 a' = RouteToUrlT $ traverseIntMapWithKeyWithAdjust (coerce f) (coerce a0) $ coerce a'
  traverseDMapWithKeyWithAdjust f a0 a' = RouteToUrlT $ traverseDMapWithKeyWithAdjust (\k v -> coerce $ f k v) (coerce a0) $ coerce a'
  traverseDMapWithKeyWithAdjustWithMove f a0 a' = RouteToUrlT $ traverseDMapWithKeyWithAdjustWithMove (\k v -> coerce $ f k v) (coerce a0) $ coerce a'

instance (Monad m, MonadQuery t vs m) => MonadQuery t vs (RouteToUrlT r m) where
  tellQueryIncremental = lift . tellQueryIncremental
  askQueryResult = lift askQueryResult
  queryIncremental = lift . queryIncremental

instance HasConfigs m => HasConfigs (RouteToUrlT t m)

runRouteViewT
  :: forall t m r a.
     ( TriggerEvent t m
     , PerformEvent t m
     , MonadHold t m
     , MonadJSM m
     , MonadJSM (Performable m)
     , MonadFix m
     )
  => Encoder Identity Identity r PageName
  --TODO: Get rid of the switchover and useHash arguments
  -- useHash can probably be baked into the encoder
  -> Event t () -- ^ Switchover event, nothing is done until this event fires. Used to prevent incorrect DOM expectations at hydration switchover time
  -> Bool
  -> RoutedT t r (SetRouteT t r (RouteToUrlT r m)) a
  -> m a
runRouteViewT routeEncoder switchover useHash a = do
  rec historyState <- manageHistory' switchover $ HistoryCommand_PushState <$> setState
      let theEncoder = pageNameEncoder . hoistParse (pure . runIdentity) routeEncoder
          -- NB: The can only fail if the uriPath doesn't begin with a '/' or if the uriQuery
          -- is nonempty, but begins with a character that isn't '?'. Since we don't expect
          -- this ever to happen, we'll just handle it by failing completely with 'error'.
          route :: Dynamic t r
          route = fmap (errorLeft . tryDecode theEncoder . (adaptedUriPath useHash &&& uriQuery) . _historyItem_uri) historyState
            where
              errorLeft (Left e) = error (T.unpack e)
              errorLeft (Right x) = x
      (result, changeState) <- runRouteToUrlT (runSetRouteT $ runRoutedT a route) $ (\(p, q) -> T.pack $ p <> q) . encode theEncoder
      let f (currentHistoryState, oldRoute) change =
            let newRoute = appEndo change oldRoute
                (newPath, newQuery) = encode theEncoder newRoute
            in HistoryStateUpdate
               { _historyStateUpdate_state = DOM.SerializedScriptValue jsNull
                 -- We always provide "" as the title.  On Firefox, Chrome, and
                 -- Edge, this parameter does nothing.  On Safari, "" has the
                 -- same behavior as other browsers (as far as I can tell), but
                 -- anything else sets the title for the back button list item
                 -- the *next* time pushState is called, unless the page title
                 -- is changed in the interim.  Since the Safari functionality
                 -- is near-pointless and also confusing, I'm not going to even
                 -- bother exposing it; if there ends up being a real use case,
                 -- we can change this function later to accommodate.
                 -- See: https://github.com/whatwg/html/issues/2174
               , _historyStateUpdate_title = ""
               , _historyStateUpdate_uri = Just $ setAdaptedUriPath useHash newPath $ (_historyItem_uri currentHistoryState)
                 { uriQuery = newQuery
                 }
               }
          setState = attachWith f ((,) <$> current historyState <*> current route) changeState
  return result

-- | A link widget that, when clicked, sets the route to the provided route. In non-javascript
-- contexts, this widget falls back to using @href@s to control navigation
routeLink
  :: forall t m a route.
     ( DomBuilder t m
     , RouteToUrl route m
     , SetRoute t route m
     , Prerender t m
     )
  => route -- ^ Target route
  -> m a -- ^ Child widget
  -> m a
routeLink r w = do
  (e, a) <- routeLinkImpl mempty r w
  scrollToTop e
  return a

-- | Like 'routeLink', but takes additional attributes as argument.
--
routeLinkAttr
  :: forall t m a route.
     ( DomBuilder t m
     , RouteToUrl route m
     , SetRoute t route m
     , Prerender t m
     )
  => Map AttributeName Text -- ^ Additional attributes
  -> route -- ^ Target route
  -> m a -- ^ Child widget
  -> m a
routeLinkAttr attrs r w = do
  (e, a) <- routeLinkImpl attrs r w
  let
    targetBlank = Map.lookup "target" attrs == Just "_blank"
  when (not targetBlank) $ scrollToTop e
  return a

-- | Raw implementation of 'routeLink'. Does not scroll to the top of the page on clicks.
routeLinkImpl
  :: forall t m a route.
     ( DomBuilder t m
     , RouteToUrl route m
     , SetRoute t route m
     )
  => Map AttributeName Text
  -> route -- ^ Target route
  -> m a -- ^ Child widget
  -> m (Event t (), a)
routeLinkImpl attrs r w = do
  enc <- askRouteToUrl
  let
    -- If targetBlank == True, the link will be opened in another page. In that
    -- case, we don't prevent the default behaviour, and we don't need to
    -- setRoute.
    targetBlank = Map.lookup "target" attrs == Just "_blank"
    cfg = (def :: ElementConfig EventResult t (DomBuilderSpace m))
        & elementConfig_initialAttributes .~ ("href" =: enc r <> attrs)
        & (if targetBlank
           then id
           else elementConfig_eventSpec %~ addEventSpecFlags (Proxy :: Proxy (DomBuilderSpace m)) Click (\_ -> preventDefault))
  (e, a) <- element "a" cfg w
  when (not targetBlank) $ setRoute $ r <$ domEvent Click e
  return (domEvent Click e, a)

scrollToTop :: forall m t. (Prerender t m, Monad m) => Event t () -> m ()
scrollToTop e = prerender_ blank $ performEvent_ $ ffor e $ \_ -> liftJSM $ DOM.currentWindow >>= \case
  Nothing -> pure ()
  Just win -> Window.scrollTo win 0 0

-- | Like 'routeLinkDynAttr' but without custom attributes.
dynRouteLink
  :: forall t m a route.
     ( DomBuilder t m
     , PostBuild t m
     , RouteToUrl route m
     , SetRoute t route m
     , Prerender t m
     )
  => Dynamic t route -- ^ Target route
  -> m a -- ^ Child widget
  -> m a
dynRouteLink r w = do
  (e, a) <- dynRouteLinkImpl r w
  scrollToTop e
  return a

-- | Raw implementation of 'dynRouteLink'. Does not scroll to the top of the page on clicks.
dynRouteLinkImpl
  :: forall t m a route.
     ( DomBuilder t m
     , PostBuild t m
     , RouteToUrl route m
     , SetRoute t route m
     )
  => Dynamic t route -- ^ Target route
  -> m a -- ^ Child widget
  -> m (Event t (), a)
dynRouteLinkImpl dr w = do
  enc <- askRouteToUrl
  er <- dynamicAttributesToModifyAttributes $ ("href" =:) . enc <$> dr
  let cfg = (def :: ElementConfig EventResult t (DomBuilderSpace m))
        & elementConfig_eventSpec %~ addEventSpecFlags (Proxy :: Proxy (DomBuilderSpace m)) Click (\_ -> preventDefault)
        & elementConfig_modifyAttributes .~ er
  (e, a) <- element "a" cfg w
  let clk = domEvent Click e
  setRoute $ tag (current dr) clk
  return (clk, a)

-- | An @a@-tag link widget that, when clicked, sets the route to current value of the
-- provided dynamic route. In non-JavaScript contexts the value of the dynamic post
-- build is used so the link still works like 'routeLink'.
routeLinkDynAttr
  :: forall t m a route.
     ( DomBuilder t m
     , PostBuild t m
     , RouteToUrl (R route) m
     , SetRoute t (R route) m
     , Prerender t m
     )
  => Dynamic t (Map AttributeName Text) -- ^ Attributes for @a@ element. Note that if @href@ is present it will be ignored
  -> Dynamic t (R route) -- ^ Target route
  -> m a -- ^ Child widget of the @a@ element
  -> m a
routeLinkDynAttr dAttr dr w = do
  (e, a) <- routeLinkDynAttrImpl dAttr dr w
  scrollToTop e
  return a

-- | Raw implementation of 'routeLinkDynAttr'. Does not scroll to the top of the page on clicks.
routeLinkDynAttrImpl
  :: forall t m a route.
     ( DomBuilder t m
     , PostBuild t m
     , RouteToUrl (R route) m
     , SetRoute t (R route) m
     )
  => Dynamic t (Map AttributeName Text) -- ^ Attributes for @a@ element. Note that if @href@ is present it will be ignored
  -> Dynamic t (R route) -- ^ Target route
  -> m a -- ^ Child widget of the @a@ element
  -> m (Event t (), a)
routeLinkDynAttrImpl dAttr dr w = do
  enc <- askRouteToUrl
  er <- dynamicAttributesToModifyAttributes $ zipDynWith (<>) (("href" =:) . enc <$> dr) dAttr
  let cfg = (def :: ElementConfig EventResult t (DomBuilderSpace m))
        & elementConfig_eventSpec %~ addEventSpecFlags (Proxy :: Proxy (DomBuilderSpace m)) Click (\_ -> preventDefault)
        & elementConfig_modifyAttributes .~ er
  (e, a) <- element "a" cfg w
  let clk = domEvent Click e
  setRoute $ tag (current dr) clk
  return (clk, a)

-- On ios due to sandboxing when loading the page from a file adapt the
-- path to be based on the hash.

adaptedUriPath :: Bool -> URI -> String
adaptedUriPath = \case
  True -> hashToPath . uriFragment
  False -> uriPath

setAdaptedUriPath :: Bool -> String -> URI -> URI
setAdaptedUriPath useHash s u = case useHash of
  True -> u { uriFragment = pathToHash s }
  False -> u { uriPath = s }

pathToHash :: String -> String
pathToHash = ('#' :) . fromMaybe "" . L.stripPrefix "/"

hashToPath :: String -> String
hashToPath = ('/' :) . fromMaybe "" . L.stripPrefix "#"<|MERGE_RESOLUTION|>--- conflicted
+++ resolved
@@ -74,11 +74,7 @@
 import Data.Functor.Misc
 import Data.GADT.Compare
 import qualified Data.List as L
-import Data.Map (Map)
-<<<<<<< HEAD
-import qualified Data.Map as Map
-=======
->>>>>>> b1566b1e
+import Data.Map as Map (Map, lookup)
 import Data.Maybe (fromMaybe)
 import Data.Monoid
 import Data.Proxy
