{-# LANGUAGE ApplicativeDo #-}
{-# LANGUAGE CPP #-}
{-# LANGUAGE RecursiveDo #-}
{-# LANGUAGE StandaloneDeriving #-}
{-# LANGUAGE ConstraintKinds #-}
{-# LANGUAGE DefaultSignatures #-}
{-# LANGUAGE FlexibleContexts #-}
{-# LANGUAGE FlexibleInstances #-}
{-# LANGUAGE GADTs #-}
{-# LANGUAGE KindSignatures #-}
{-# LANGUAGE LambdaCase #-}
{-# LANGUAGE MultiParamTypeClasses #-}
{-# LANGUAGE OverloadedStrings #-}
{-# LANGUAGE PatternSynonyms #-}
{-# LANGUAGE RankNTypes #-}
{-# LANGUAGE ScopedTypeVariables #-}
{-# LANGUAGE TemplateHaskell #-}
{-# LANGUAGE TupleSections #-}
{-# LANGUAGE TypeFamilies #-}
{-# LANGUAGE TypeOperators #-}
{-# LANGUAGE ViewPatterns #-}
{-# LANGUAGE GeneralizedNewtypeDeriving #-}
{-# LANGUAGE UndecidableInstances #-}
{-# LANGUAGE DataKinds #-}
{-# LANGUAGE FunctionalDependencies #-}

module Obelisk.Route.Frontend
  ( module Obelisk.Route
  , pattern (:~)
  , Routed
  , RoutedT
  , runRoutedT
  , askRoute
  , withRoutedT
  , mapRoutedT
  , subRoute
  , subRoute_
  , subPairRoute
  , subPairRoute_
  , maybeRoute
  , maybeRoute_
  , maybeRouted
  , eitherRoute
  , eitherRoute_
  , eitherRouted
  , runRouteViewT
  , SetRouteT(..)
  , SetRoute(..)
  , runSetRouteT
  , mapSetRouteT
  , RouteToUrl(..)
  , RouteToUrlT(..)
  , runRouteToUrlT
  , mapRouteToUrlT
  , routeLink
<<<<<<< HEAD
  , routeLink'
=======
  , routeLinkDynAttr
>>>>>>> ba0e28fc
  , dynRouteLink
  , dynRouteLink'
  , adaptedUriPath
  , setAdaptedUriPath
  ) where

import Prelude hiding ((.), id)

import Obelisk.Route

import Control.Category (Category (..), (.))
import Control.Category.Cartesian hiding (snd)
import Control.Lens hiding (Bifunctor, bimap, universe, element)
import Control.Monad ((<=<))
import Control.Monad.Fix
import Control.Monad.Primitive
import Control.Monad.Reader
import Control.Monad.Ref
import Control.Monad.Trans.Control
import Data.Coerce
import Data.Dependent.Sum (DSum (..))
import Data.GADT.Compare
import Data.Map (Map)
import Data.Monoid
import Data.Proxy
import Data.Text (Text)
import qualified Data.Text as T
import Data.Functor.Compose
import Data.Functor.Misc
import Reflex.Class
import Reflex.Host.Class
import Reflex.PostBuild.Class
import Reflex.TriggerEvent.Class
import Reflex.PerformEvent.Class
import Reflex.EventWriter.Class
import Reflex.EventWriter.Base
import Reflex.Dynamic
import Reflex.Dom.Builder.Class
import Data.Type.Coercion
import Language.Javascript.JSaddle --TODO: Get rid of this - other platforms can also be routed
import Reflex.Dom.Core
import qualified GHCJS.DOM.Types as DOM
import Network.URI
import Data.Maybe (fromMaybe)
import qualified Data.List as L

import Unsafe.Coerce

import Obelisk.Configs

infixr 5 :~
pattern (:~) :: Reflex t => f a -> Dynamic t a -> DSum f (Compose (Dynamic t) Identity)
pattern a :~ b <- a :=> (coerceDynamic . getCompose -> b)

class Routed t r m | m -> t r where
  askRoute :: m (Dynamic t r)
  default askRoute :: (Monad m', MonadTrans f, Routed t r m', m ~ f m') => m (Dynamic t r)
  askRoute = lift askRoute

instance Monad m => Routed t r (RoutedT t r m) where
  askRoute = RoutedT ask

instance (Monad m, Routed t r m) => Routed t r (ReaderT r' m)

newtype RoutedT t r m a = RoutedT { unRoutedT :: ReaderT (Dynamic t r) m a }
  deriving (Functor, Applicative, Monad, MonadFix, MonadTrans, NotReady t, MonadHold t, MonadSample t, PostBuild t, TriggerEvent t, MonadIO, MonadReflexCreateTrigger t, HasDocument, DomRenderHook t)

instance MonadReader r' m => MonadReader r' (RoutedT t r m) where
  ask = lift ask
  local = mapRoutedT . local

instance HasJSContext m => HasJSContext (RoutedT t r m) where
  type JSContextPhantom (RoutedT t r m) = JSContextPhantom m
  askJSContext = lift askJSContext

instance (Prerender js t m, Monad m) => Prerender js t (RoutedT t r m) where
  type Client (RoutedT t r m) = RoutedT t r (Client m)
  prerender server client = RoutedT $ do
    r <- ask
    lift $ prerender (runRoutedT server r) (runRoutedT client r)

instance Requester t m => Requester t (RoutedT t r m) where
  type Request (RoutedT t r m) = Request m
  type Response (RoutedT t r m) = Response m
  requesting = RoutedT . requesting
  requesting_ = RoutedT . requesting_

#ifndef ghcjs_HOST_OS
deriving instance MonadJSM m => MonadJSM (RoutedT t r m)
#endif

instance PerformEvent t m => PerformEvent t (RoutedT t r m) where
  type Performable (RoutedT t r m) = Performable m
  performEvent = lift . performEvent
  performEvent_ = lift . performEvent_

instance MonadRef m => MonadRef (RoutedT t r m) where
  type Ref (RoutedT t r m) = Ref m
  newRef = lift . newRef
  readRef = lift . readRef
  writeRef r = lift . writeRef r

instance HasJS x m => HasJS x (RoutedT t r m) where
  type JSX (RoutedT t r m) = JSX m
  liftJS = lift . liftJS

deriving instance EventWriter t w m => EventWriter t w (RoutedT t r m)

instance MonadTransControl (RoutedT t r) where
  type StT (RoutedT t r) a = StT (ReaderT (Dynamic t r)) a
  liftWith = defaultLiftWith RoutedT unRoutedT
  restoreT = defaultRestoreT RoutedT

instance PrimMonad m => PrimMonad (RoutedT t r m ) where
  type PrimState (RoutedT t r m) = PrimState m
  primitive = lift . primitive

instance DomBuilder t m => DomBuilder t (RoutedT t r m) where
  type DomBuilderSpace (RoutedT t r m) = DomBuilderSpace m

instance Adjustable t m => Adjustable t (RoutedT t r m) where
  runWithReplace a0 a' = RoutedT $ runWithReplace (coerce a0) $ coerceEvent a'
  traverseIntMapWithKeyWithAdjust f a0 a' = RoutedT $ traverseIntMapWithKeyWithAdjust (coerce f) (coerce a0) $ coerce a'
  traverseDMapWithKeyWithAdjust f a0 a' = RoutedT $ traverseDMapWithKeyWithAdjust (\k v -> coerce $ f k v) (coerce a0) $ coerce a'
  traverseDMapWithKeyWithAdjustWithMove f a0 a' = RoutedT $ traverseDMapWithKeyWithAdjustWithMove (\k v -> coerce $ f k v) (coerce a0) $ coerce a'

instance (Monad m, MonadQuery t vs m) => MonadQuery t vs (RoutedT t r m) where
  tellQueryIncremental = lift . tellQueryIncremental
  askQueryResult = lift askQueryResult
  queryIncremental = lift . queryIncremental

instance HasConfigs m => HasConfigs (RoutedT t r m)

instance (Monad m, RouteToUrl r m) => RouteToUrl r (QueryT t q m)

instance (Monad m, SetRoute t r m) => SetRoute t r (QueryT t q m)

instance (Monad m, RouteToUrl r m) => RouteToUrl r (EventWriterT t w m)

instance (Monad m, SetRoute t r m) => SetRoute t r (EventWriterT t w m)

runRoutedT :: RoutedT t r m a -> Dynamic t r -> m a
runRoutedT = runReaderT . unRoutedT

mapRoutedT :: (m a -> n b) -> RoutedT t r m a -> RoutedT t r n b
mapRoutedT f = RoutedT . mapReaderT f . unRoutedT

withRoutedT :: (Dynamic t r -> Dynamic t r') -> RoutedT t r' m a -> RoutedT t r m a
withRoutedT f = RoutedT . withReaderT f . unRoutedT

subRoute_ :: (MonadFix m, MonadHold t m, GEq r, Adjustable t m) => (forall a. r a -> RoutedT t a m ()) -> RoutedT t (R r) m ()
subRoute_ f = factorRouted $ strictDynWidget_ $ \(c :=> r') -> do
  runRoutedT (f c) r'

-- | Like 'subRoute_', but with a pair rather than an R
subPairRoute_ :: (MonadFix m, MonadHold t m, Eq a, Adjustable t m) => (a -> RoutedT t b m ()) -> RoutedT t (a, b) m ()
subPairRoute_ f = withRoutedT (fmap (\(a, b) -> Const2 a :/ b)) $ subRoute_ (\(Const2 a) -> f a)

subRoute :: (MonadFix m, MonadHold t m, GEq r, Adjustable t m) => (forall a. r a -> RoutedT t a m b) -> RoutedT t (R r) m (Dynamic t b)
subRoute f = factorRouted $ strictDynWidget $ \(c :=> r') -> do
  runRoutedT (f c) r'

-- | Like 'subRoute_', but with a pair rather than an R
subPairRoute :: (MonadFix m, MonadHold t m, Eq a, Adjustable t m) => (a -> RoutedT t b m c) -> RoutedT t (a, b) m (Dynamic t c)
subPairRoute f = withRoutedT (fmap (\(a, b) -> Const2 a :/ b)) $ subRoute (\(Const2 a) -> f a)

maybeRoute_ :: (MonadFix m, MonadHold t m, Adjustable t m) => m () -> RoutedT t r m () -> RoutedT t (Maybe r) m ()
maybeRoute_ n j = maybeRouted $ strictDynWidget_ $ \case
  Nothing -> n
  Just r -> runRoutedT j r

maybeRoute :: (MonadFix m, MonadHold t m, Adjustable t m) => m a -> RoutedT t r m a -> RoutedT t (Maybe r) m (Dynamic t a)
maybeRoute n j = maybeRouted $ strictDynWidget $ \case
  Nothing -> n
  Just r -> runRoutedT j r

{-
maybeRoute :: (MonadFix m, MonadHold t m, GEq r, Adjustable t m) => m a -> RoutedT t r m a -> RoutedT t (Maybe r) m a
maybeRoute f = factorRouted $ strictDynWidget $ \(c :=> r') -> do
  runRoutedT (f c) r'
-}

eitherRoute_
  :: (MonadFix m, MonadHold t m, Adjustable t m)
  => RoutedT t l m ()
  -> RoutedT t r m ()
  -> RoutedT t (Either l r) m ()
eitherRoute_ l r = eitherRouted $ strictDynWidget_ $ either (runRoutedT l) (runRoutedT r)

eitherRoute
  :: (MonadFix m, MonadHold t m, Adjustable t m)
  => RoutedT t l m a
  -> RoutedT t r m a
  -> RoutedT t (Either l r) m (Dynamic t a)
eitherRoute l r = eitherRouted $ strictDynWidget $ either (runRoutedT l) (runRoutedT r)

dsumValueCoercion :: Coercion f g -> Coercion (DSum k f) (DSum k g)
dsumValueCoercion Coercion = Coercion

dynamicIdentityCoercion :: Coercion (Compose (Dynamic t) Identity) (Dynamic t)
dynamicIdentityCoercion = unsafeCoerce (Coercion :: Coercion (Identity ()) ()) --TODO: Is it possible to prove this?

factorRouted :: (Reflex t, MonadFix m, MonadHold t m, GEq f) => RoutedT t (DSum f (Dynamic t)) m a -> RoutedT t (DSum f Identity) m a
factorRouted r = RoutedT $ ReaderT $ \d -> do
  d' <- factorDyn d
  runRoutedT r $ (coerceWith (dynamicCoercion $ dsumValueCoercion dynamicIdentityCoercion) d')

maybeRouted :: (Reflex t, MonadFix m, MonadHold t m) => RoutedT t (Maybe (Dynamic t a)) m b -> RoutedT t (Maybe a) m b
maybeRouted r = RoutedT $ ReaderT $ \d -> do
  d' <- maybeDyn d
  runRoutedT r d'

eitherRouted :: (Reflex t, MonadFix m, MonadHold t m) => RoutedT t (Either (Dynamic t a) (Dynamic t b)) m c -> RoutedT t (Either a b) m c
eitherRouted r = RoutedT $ ReaderT $ runRoutedT r <=< eitherDyn

-- | WARNING: The input 'Dynamic' must be fully constructed when this is run
strictDynWidget :: (MonadSample t m, MonadHold t m, Adjustable t m) => (a -> m b) -> RoutedT t a m (Dynamic t b)
strictDynWidget f = RoutedT $ ReaderT $ \r -> do
  r0 <- sample $ current r
  (result0, result') <- runWithReplace (f r0) $ f <$> updated r
  holdDyn result0 result'

strictDynWidget_ :: (MonadSample t m, MonadHold t m, Adjustable t m) => (a -> m ()) -> RoutedT t a m ()
strictDynWidget_ f = RoutedT $ ReaderT $ \r -> do
  r0 <- sample $ current r
  (_, _) <- runWithReplace (f r0) $ f <$> updated r
  pure ()

newtype SetRouteT t r m a = SetRouteT { unSetRouteT :: EventWriterT t (Endo r) m a }
  deriving (Functor, Applicative, Monad, MonadFix, MonadTrans, MonadIO, NotReady t, MonadHold t, MonadSample t, PostBuild t, TriggerEvent t, MonadReflexCreateTrigger t, HasDocument, DomRenderHook t)

instance (MonadFix m, MonadHold t m, DomBuilder t m) => DomBuilder t (SetRouteT t r m) where
  type DomBuilderSpace (SetRouteT t r m) = DomBuilderSpace m
  element t cfg child = SetRouteT $ element t cfg $ unSetRouteT child
  inputElement = lift . inputElement
  textAreaElement = lift . textAreaElement
  selectElement cfg child = SetRouteT $ selectElement cfg $ unSetRouteT child

instance HasJSContext m => HasJSContext (SetRouteT t r m) where
  type JSContextPhantom (SetRouteT t r m) = JSContextPhantom m
  askJSContext = lift askJSContext

mapSetRouteT :: (forall x. m x -> n x) -> SetRouteT t r m a -> SetRouteT t r n a
mapSetRouteT f (SetRouteT x) = SetRouteT (mapEventWriterT f x)

runSetRouteT :: (Reflex t, Monad m) => SetRouteT t r m a -> m (a, Event t (Endo r))
runSetRouteT = runEventWriterT . unSetRouteT

class Reflex t => SetRoute t r m | m -> t r where
  setRoute :: Event t r -> m ()
  modifyRoute :: Event t (r -> r) -> m ()
  default modifyRoute :: (Monad m', MonadTrans f, SetRoute t r m', m ~ f m') => Event t (r -> r) -> m ()
  modifyRoute = lift . modifyRoute

  setRoute = modifyRoute . fmap const

instance (Reflex t, Monad m) => SetRoute t r (SetRouteT t r m) where
  modifyRoute = SetRouteT . tellEvent . fmap Endo

instance (Monad m, SetRoute t r m) => SetRoute t r (RoutedT t r' m)

instance (Monad m, SetRoute t r m) => SetRoute t r (ReaderT r' m)

instance (PerformEvent t m, Prerender js t m, Monad m, Reflex t) => Prerender js t (SetRouteT t r m) where
  type Client (SetRouteT t r m) = SetRouteT t r (Client m)
  prerender server client = do
    d <- lift $ prerender (runSetRouteT server) (runSetRouteT client)
    let (a, r) = splitDynPure d
    -- Must be prompt here
    SetRouteT . tellEvent $ switchPromptlyDyn r
    pure a

instance Requester t m => Requester t (SetRouteT t r m) where
  type Request (SetRouteT t r m) = Request m
  type Response (SetRouteT t r m) = Response m
  requesting = SetRouteT . requesting
  requesting_ = SetRouteT . requesting_

instance (Monad m, SetRoute t r m) => SetRoute t r (RequesterT t req rsp m)

#ifndef ghcjs_HOST_OS
deriving instance MonadJSM m => MonadJSM (SetRouteT t r m)
#endif

instance PerformEvent t m => PerformEvent t (SetRouteT t r m) where
  type Performable (SetRouteT t r m) = Performable m
  performEvent = lift . performEvent
  performEvent_ = lift . performEvent_

instance MonadRef m => MonadRef (SetRouteT t r m) where
  type Ref (SetRouteT t r m) = Ref m
  newRef = lift . newRef
  readRef = lift . readRef
  writeRef r = lift . writeRef r

instance HasJS x m => HasJS x (SetRouteT t r m) where
  type JSX (SetRouteT t r m) = JSX m
  liftJS = lift . liftJS

instance PrimMonad m => PrimMonad (SetRouteT t r m ) where
  type PrimState (SetRouteT t r m) = PrimState m
  primitive = lift . primitive

instance HasConfigs m => HasConfigs (SetRouteT t r m)

instance (MonadHold t m, Adjustable t m) => Adjustable t (SetRouteT t r m) where
  runWithReplace a0 a' = SetRouteT $ runWithReplace (coerce a0) $ coerceEvent a'
  traverseIntMapWithKeyWithAdjust f a0 a' = SetRouteT $ traverseIntMapWithKeyWithAdjust (coerce f) (coerce a0) $ coerce a'
  traverseDMapWithKeyWithAdjust f a0 a' = SetRouteT $ traverseDMapWithKeyWithAdjust (\k v -> coerce $ f k v) (coerce a0) $ coerce a'
  traverseDMapWithKeyWithAdjustWithMove f a0 a' = SetRouteT $ traverseDMapWithKeyWithAdjustWithMove (\k v -> coerce $ f k v) (coerce a0) $ coerce a'

instance (Monad m, MonadQuery t vs m) => MonadQuery t vs (SetRouteT t r m) where
  tellQueryIncremental = lift . tellQueryIncremental
  askQueryResult = lift askQueryResult
  queryIncremental = lift . queryIncremental

class RouteToUrl r m | m -> r where
  askRouteToUrl :: m (r -> Text)
  default askRouteToUrl :: (Monad m', MonadTrans f, RouteToUrl r m', m ~ f m') => m (r -> Text)
  askRouteToUrl = lift askRouteToUrl

newtype RouteToUrlT r m a = RouteToUrlT { unRouteToUrlT :: ReaderT (r -> Text) m a }
  deriving (Functor, Applicative, Monad, MonadFix, MonadTrans, NotReady t, MonadHold t, MonadSample t, PostBuild t, TriggerEvent t, MonadIO, MonadReflexCreateTrigger t, HasDocument, DomRenderHook t)

runRouteToUrlT
  :: RouteToUrlT r m a
  -> (r -> Text)
  -> m a
runRouteToUrlT a = runReaderT (unRouteToUrlT a)

mapRouteToUrlT :: (forall x. m x -> n x) -> RouteToUrlT r m a -> RouteToUrlT r n a
mapRouteToUrlT f (RouteToUrlT m) = RouteToUrlT $ mapReaderT f m

instance Monad m => RouteToUrl r (RouteToUrlT r m) where
  askRouteToUrl = RouteToUrlT ask

instance (Monad m, RouteToUrl r m) => RouteToUrl r (SetRouteT t r' m) where

instance (Monad m, RouteToUrl r m) => RouteToUrl r (RoutedT t r' m) where

instance (Monad m, RouteToUrl r m) => RouteToUrl r (ReaderT r' m) where

instance (Monad m, RouteToUrl r m) => RouteToUrl r (RequesterT t req rsp m)

instance HasJSContext m => HasJSContext (RouteToUrlT r m) where
  type JSContextPhantom (RouteToUrlT r m) = JSContextPhantom m
  askJSContext = lift askJSContext

instance (Prerender js t m, Monad m) => Prerender js t (RouteToUrlT r m) where
  type Client (RouteToUrlT r m) = RouteToUrlT r (Client m)
  prerender server client = do
    r <- RouteToUrlT ask
    lift $ prerender (runRouteToUrlT server r) (runRouteToUrlT client r)

instance Requester t m => Requester t (RouteToUrlT r m) where
  type Request (RouteToUrlT r m) = Request m
  type Response (RouteToUrlT r m) = Response m
  requesting = RouteToUrlT . requesting
  requesting_ = RouteToUrlT . requesting_

#ifndef ghcjs_HOST_OS
deriving instance MonadJSM m => MonadJSM (RouteToUrlT r m)
#endif

instance PerformEvent t m => PerformEvent t (RouteToUrlT r m) where
  type Performable (RouteToUrlT r m) = Performable m
  performEvent = lift . performEvent
  performEvent_ = lift . performEvent_

instance MonadRef m => MonadRef (RouteToUrlT r m) where
  type Ref (RouteToUrlT r m) = Ref m
  newRef = lift . newRef
  readRef = lift . readRef
  writeRef r = lift . writeRef r

instance HasJS x m => HasJS x (RouteToUrlT r m) where
  type JSX (RouteToUrlT r m) = JSX m
  liftJS = lift . liftJS

instance MonadTransControl (RouteToUrlT r) where
  type StT (RouteToUrlT r) a = StT (ReaderT (r -> Text)) a
  liftWith = defaultLiftWith RouteToUrlT unRouteToUrlT
  restoreT = defaultRestoreT RouteToUrlT

instance PrimMonad m => PrimMonad (RouteToUrlT r m ) where
  type PrimState (RouteToUrlT r m) = PrimState m
  primitive = lift . primitive

instance DomBuilder t m => DomBuilder t (RouteToUrlT r m) where
  type DomBuilderSpace (RouteToUrlT r m) = DomBuilderSpace m

instance Adjustable t m => Adjustable t (RouteToUrlT r m) where
  runWithReplace a0 a' = RouteToUrlT $ runWithReplace (coerce a0) $ coerceEvent a'
  traverseIntMapWithKeyWithAdjust f a0 a' = RouteToUrlT $ traverseIntMapWithKeyWithAdjust (coerce f) (coerce a0) $ coerce a'
  traverseDMapWithKeyWithAdjust f a0 a' = RouteToUrlT $ traverseDMapWithKeyWithAdjust (\k v -> coerce $ f k v) (coerce a0) $ coerce a'
  traverseDMapWithKeyWithAdjustWithMove f a0 a' = RouteToUrlT $ traverseDMapWithKeyWithAdjustWithMove (\k v -> coerce $ f k v) (coerce a0) $ coerce a'

instance (Monad m, MonadQuery t vs m) => MonadQuery t vs (RouteToUrlT r m) where
  tellQueryIncremental = lift . tellQueryIncremental
  askQueryResult = lift askQueryResult
  queryIncremental = lift . queryIncremental

instance HasConfigs m => HasConfigs (RouteToUrlT t m)

runRouteViewT
  :: forall t m r a.
     ( TriggerEvent t m
     , PerformEvent t m
     , MonadHold t m
     , MonadJSM m
     , MonadJSM (Performable m)
     , MonadFix m
     )
  => (Encoder Identity Identity r PageName)
  --TODO: Get rid of the switchover and useHash arguments
  -- useHash can probably be baked into the encoder
  -> Event t () -- ^ Switchover event, nothing is done until this event fires. Used to prevent incorrect DOM expectations at hydration switchover time
  -> Bool
  -> RoutedT t r (SetRouteT t r (RouteToUrlT r m)) a
  -> m a
runRouteViewT routeEncoder switchover useHash a = do
  rec historyState <- manageHistory' switchover $ HistoryCommand_PushState <$> setState
      let theEncoder = pageNameEncoder . hoistParse (pure . runIdentity) routeEncoder
          -- NB: The can only fail if the uriPath doesn't begin with a '/' or if the uriQuery
          -- is nonempty, but begins with a character that isn't '?'. Since we don't expect
          -- this ever to happen, we'll just handle it by failing completely with 'error'.
          route :: Dynamic t r
          route = fmap (errorLeft . tryDecode theEncoder . (adaptedUriPath useHash &&& uriQuery) . _historyItem_uri) historyState
            where
              errorLeft (Left e) = error (T.unpack e)
              errorLeft (Right x) = x
      (result, changeState) <- runRouteToUrlT (runSetRouteT $ runRoutedT a route) $ (\(p, q) -> T.pack $ p <> q) . encode theEncoder
      let f (currentHistoryState, oldRoute) change =
            let newRoute = appEndo change oldRoute
                (newPath, newQuery) = encode theEncoder newRoute
            in HistoryStateUpdate
               { _historyStateUpdate_state = DOM.SerializedScriptValue jsNull
                 -- We always provide "" as the title.  On Firefox, Chrome, and
                 -- Edge, this parameter does nothing.  On Safari, "" has the
                 -- same behavior as other browsers (as far as I can tell), but
                 -- anything else sets the title for the back button list item
                 -- the *next* time pushState is called, unless the page title
                 -- is changed in the interim.  Since the Safari functionality
                 -- is near-pointless and also confusing, I'm not going to even
                 -- bother exposing it; if there ends up being a real use case,
                 -- we can change this function later to accommodate.
                 -- See: https://github.com/whatwg/html/issues/2174
               , _historyStateUpdate_title = ""
               , _historyStateUpdate_uri = Just $ setAdaptedUriPath useHash newPath $ (_historyItem_uri currentHistoryState)
                 { uriQuery = newQuery
                 }
               }
          setState = attachWith f ((,) <$> current historyState <*> current route) changeState
  return result

-- | A link widget that, when clicked, sets the route to the provided route. In non-javascript
-- contexts, this widget falls back to using @href@s to control navigation
routeLink
  :: forall t m a route.
     ( DomBuilder t m
     , RouteToUrl route m
     , SetRoute t route m
     )
  => route -- ^ Target route
  -> m a -- ^ Child widget
  -> m a
routeLink r w = snd <$> routeLink' r w

-- | Like routeLink, but also returns the events associated with the link.
routeLink'
  :: forall t m a route.
     ( DomBuilder t m
     , RouteToUrl route m
     , SetRoute t route m
     )
  => route -- ^ Target route
  -> m a -- ^ Child widget
  -> m (Element EventResult (DomBuilderSpace m) t, a)
routeLink' r w = do
  enc <- askRouteToUrl
  let cfg = (def :: ElementConfig EventResult t (DomBuilderSpace m))
        & elementConfig_eventSpec %~ addEventSpecFlags (Proxy :: Proxy (DomBuilderSpace m)) Click (\_ -> preventDefault)
        & elementConfig_initialAttributes .~ "href" =: enc r
  (e, a) <- element "a" cfg w
  setRoute $ r <$ domEvent Click e
  return (e, a)

-- | Like 'routeLinkDynAttr' but without custom attributes.
dynRouteLink
  :: forall t m a route.
     ( DomBuilder t m
     , PostBuild t m
     , RouteToUrl (R route) m
     , SetRoute t (R route) m
     )
  => Dynamic t (R route) -- ^ Target route
  -> m a -- ^ Child widget of the @a@ element
  -> m a
dynRouteLink = routeLinkDynAttr mempty

-- | An @a@-tag link widget that, when clicked, sets the route to current value of the
-- provided dynamic route. In non-JavaScript contexts the value of the dynamic post
-- build is used so the link still works like 'routeLink'.
routeLinkDynAttr
  :: forall t m a route.
     ( DomBuilder t m
     , PostBuild t m
     , RouteToUrl (R route) m
     , SetRoute t (R route) m
     )
  => Dynamic t (Map AttributeName Text) -- ^ Attributes for @a@ element. Note that if @href@ is present it will be ignored
  -> Dynamic t (R route) -- ^ Target route
  -> m a -- ^ Child widget of the @a@ element
  -> m a
<<<<<<< HEAD
dynRouteLink dr w = snd <$> dynRouteLink' dr w

-- | Like dynRouteLink, but also returns the events associated with the link.
dynRouteLink'
  :: forall t m a route.
     ( DomBuilder t m
     , PostBuild t m
     , RouteToUrl (R route) m
     , SetRoute t (R route) m
     )
  => Dynamic t (R route) -- ^ Target route
  -> m a -- ^ Child widget
  -> m (Element EventResult (DomBuilderSpace m) t, a)
dynRouteLink' dr w = do
=======
routeLinkDynAttr dAttr dr w = do
>>>>>>> ba0e28fc
  enc <- askRouteToUrl
  er <- dynamicAttributesToModifyAttributes $ zipDynWith (<>) (("href" =:) . enc <$> dr) dAttr
  let cfg = (def :: ElementConfig EventResult t (DomBuilderSpace m))
        & elementConfig_eventSpec %~ addEventSpecFlags (Proxy :: Proxy (DomBuilderSpace m)) Click (\_ -> preventDefault)
        & elementConfig_modifyAttributes .~ er
  (e, a) <- element "a" cfg w
  setRoute $ tag (current dr) $ domEvent Click e
  return (e, a)

-- On ios due to sandboxing when loading the page from a file adapt the
-- path to be based on the hash.

adaptedUriPath :: Bool -> URI -> String
adaptedUriPath = \case
  True -> hashToPath . uriFragment
  False -> uriPath

setAdaptedUriPath :: Bool -> String -> URI -> URI
setAdaptedUriPath useHash s u = case useHash of
  True -> u { uriFragment = pathToHash s }
  False -> u { uriPath = s }

pathToHash :: String -> String
pathToHash = ('#' :) . fromMaybe "" . L.stripPrefix "/"

hashToPath :: String -> String
hashToPath = ('/' :) . fromMaybe "" . L.stripPrefix "#"<|MERGE_RESOLUTION|>--- conflicted
+++ resolved
@@ -53,11 +53,9 @@
   , runRouteToUrlT
   , mapRouteToUrlT
   , routeLink
-<<<<<<< HEAD
   , routeLink'
-=======
   , routeLinkDynAttr
->>>>>>> ba0e28fc
+  , routeLinkDynAttr'
   , dynRouteLink
   , dynRouteLink'
   , adaptedUriPath
@@ -526,7 +524,7 @@
   -> m a
 routeLink r w = snd <$> routeLink' r w
 
--- | Like routeLink, but also returns the events associated with the link.
+-- | Like 'routeLink', but also returns the events associated with the link.
 routeLink'
   :: forall t m a route.
      ( DomBuilder t m
@@ -558,6 +556,20 @@
   -> m a
 dynRouteLink = routeLinkDynAttr mempty
 
+
+-- | Like 'routeLinkDynAttr' but without custom attributes and also returns the events associatd with the link.
+dynRouteLink'
+  :: forall t m a route.
+     ( DomBuilder t m
+     , PostBuild t m
+     , RouteToUrl (R route) m
+     , SetRoute t (R route) m
+     )
+  => Dynamic t (R route) -- ^ Target route
+  -> m a -- ^ Child widget
+  -> m (Element EventResult (DomBuilderSpace m) t, a)
+dynRouteLink' = routeLinkDynAttr' mempty
+
 -- | An @a@-tag link widget that, when clicked, sets the route to current value of the
 -- provided dynamic route. In non-JavaScript contexts the value of the dynamic post
 -- build is used so the link still works like 'routeLink'.
@@ -572,24 +584,21 @@
   -> Dynamic t (R route) -- ^ Target route
   -> m a -- ^ Child widget of the @a@ element
   -> m a
-<<<<<<< HEAD
-dynRouteLink dr w = snd <$> dynRouteLink' dr w
-
--- | Like dynRouteLink, but also returns the events associated with the link.
-dynRouteLink'
+routeLinkDynAttr dAttr dr w = snd <$> routeLinkDynAttr' dAttr dr w
+
+-- | Like 'routeLinkDynAttr' except that it also returns the event associated with the link
+routeLinkDynAttr'
   :: forall t m a route.
      ( DomBuilder t m
      , PostBuild t m
      , RouteToUrl (R route) m
      , SetRoute t (R route) m
      )
-  => Dynamic t (R route) -- ^ Target route
-  -> m a -- ^ Child widget
+  => Dynamic t (Map AttributeName Text) -- ^ Attributes for @a@ element. Note that if @href@ is present it will be ignored
+  -> Dynamic t (R route) -- ^ Target route
+  -> m a -- ^ Child widget of the @a@ element
   -> m (Element EventResult (DomBuilderSpace m) t, a)
-dynRouteLink' dr w = do
-=======
-routeLinkDynAttr dAttr dr w = do
->>>>>>> ba0e28fc
+routeLinkDynAttr' dAttr dr w = do
   enc <- askRouteToUrl
   er <- dynamicAttributesToModifyAttributes $ zipDynWith (<>) (("href" =:) . enc <$> dr) dAttr
   let cfg = (def :: ElementConfig EventResult t (DomBuilderSpace m))
