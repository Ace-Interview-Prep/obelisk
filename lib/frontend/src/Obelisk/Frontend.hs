--- conflicted
+++ resolved
@@ -68,11 +68,6 @@
 
 import Debug.Trace
 
-<<<<<<< HEAD
-=======
-makePrisms ''Sum
-
->>>>>>> e98256a1
 type ObeliskWidget t route m =
   ( DomBuilder t m
   , MonadFix m
