--- conflicted
+++ resolved
@@ -33,7 +33,6 @@
 import Data.Functor.Sum
 import Data.Monoid ((<>))
 import Data.Text (Text)
-<<<<<<< HEAD
 import GHCJS.DOM hiding (bracket, catch)
 import GHCJS.DOM.Document
 import GHCJS.DOM.Node
@@ -42,10 +41,7 @@
 import qualified GHCJS.DOM.History as DOM
 import qualified GHCJS.DOM.Window as DOM
 import Language.Javascript.JSaddle (JSM, jsNull)
-=======
-import Language.Javascript.JSaddle (JSM)
 import Obelisk.Frontend.Cookie
->>>>>>> d4e1fa33
 import Obelisk.Route.Frontend
 import Reflex.Dom.Core
 import Reflex.Host.Class
@@ -90,42 +86,18 @@
   , _frontend_body :: !(forall js t m. ObeliskWidget js t route m => RoutedT t route m ())
   }
 
+-- | Run the frontend, setting the initial route to "/" on platforms where no
+-- route exists ambiently in the context (e.g. anything but web).
 runFrontend
   :: forall backendRoute route
   .  Encoder Identity Identity (R (Sum backendRoute (ObeliskRoute route))) PageName
   -> Frontend (R route)
   -> JSM ()
-<<<<<<< HEAD
-runWithHeadAndBody app = withJSContextSingletonMono $ \jsSing -> do
-  globalDoc <- currentDocumentUnchecked
-  headFragment <- createDocumentFragment globalDoc
-  bodyFragment <- createDocumentFragment globalDoc
-  unreadyChildren <- liftIO $ newIORef 0
-  let commit = do
-        headElement <- getHeadUnchecked globalDoc
-        bodyElement <- getBodyUnchecked globalDoc
-        void $ inAnimationFrame' $ \_ -> do
-          replaceElementContents headElement headFragment
-          replaceElementContents bodyElement bodyFragment
-  liftIO $ attachWidget''' $ \events -> flip runWithJSContextSingleton jsSing $ do
-    (postBuild, postBuildTriggerRef) <- newEventWithTriggerRef
-    let appendImmediateDom :: DOM.DocumentFragment -> Widget' () c -> FloatingWidget () c
-        appendImmediateDom df w = do
-          events' <- TriggerEvent.askEvents
-          lift $ do
-            doc <- getOwnerDocumentUnchecked df
-            let builderEnv = ImmediateDomBuilderEnv
-                  { _immediateDomBuilderEnv_document = doc
-                  , _immediateDomBuilderEnv_parent = toNode df
-                  , _immediateDomBuilderEnv_unreadyChildren = unreadyChildren
-                  , _immediateDomBuilderEnv_commitAction = commit
-                  }
-            runImmediateDomBuilderT w builderEnv events'
-    flip runPostBuildT postBuild $ flip runTriggerEventT events $ app (appendImmediateDom headFragment) (appendImmediateDom bodyFragment)
-    liftIO (readIORef unreadyChildren) >>= \case
-      0 -> DOM.liftJSM commit
-      _ -> return ()
-    return postBuildTriggerRef
+runFrontend validFullEncoder frontend = do
+#ifndef ghcjs_HOST_OS
+  setInitialRoute
+#endif
+  runFrontendWithCurrentRoute validFullEncoder frontend
 
 setInitialRoute :: JSM ()
 setInitialRoute = do
@@ -137,11 +109,12 @@
     show $ setAdaptedUriPath "/" initialUri
 
 -- | Run the frontend decoding the initial route from the browser's location URL.
-runFrontendWithCurrentRoute :: forall backendRoute route. Encoder Identity Identity (R (Sum backendRoute (ObeliskRoute route))) PageName -> Frontend (R route) -> JSM ()
+runFrontendWithCurrentRoute
+  :: forall backendRoute route
+  .  Encoder Identity Identity (R (Sum backendRoute (ObeliskRoute route))) PageName
+  -> Frontend (R route)
+  -> JSM ()
 runFrontendWithCurrentRoute validFullEncoder frontend = do
-=======
-runFrontend validFullEncoder frontend = do
->>>>>>> d4e1fa33
   let ve = validFullEncoder . hoistParse errorLeft (prismEncoder (rPrism $ _InR . _ObeliskRoute_App))
       errorLeft = \case
         Left _ -> error "runFrontend: Unexpected non-app ObeliskRoute reached the frontend. This shouldn't happen."
@@ -157,15 +130,6 @@
             performEvent_ $ liftIO (fire ()) <$ switchover'
           pure switchover''
     pure ()
-
--- | Run the frontend, setting the initial route to "/" on platforms where no
--- route exists ambiently in the context (e.g. anything but web).
-runFrontend :: forall backendRoute route. Encoder Identity Identity (R (Sum backendRoute (ObeliskRoute route))) PageName -> Frontend (R route) -> JSM ()
-runFrontend validFullEncoder frontend = do
-#ifndef ghcjs_HOST_OS
-  setInitialRoute
-#endif
-  runFrontendWithCurrentRoute validFullEncoder frontend
 
 renderFrontendHtml
   :: ( t ~ DomTimeline
